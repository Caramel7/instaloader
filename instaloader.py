#!/usr/bin/env python3

"""Download pictures (or videos) along with their captions and other metadata from Instagram."""
import ast
import getpass
import json
import os
import pickle
import random
import re
import shutil
import string
import sys
import tempfile
import textwrap
import time
import urllib.parse
from argparse import ArgumentParser, SUPPRESS
from base64 import b64decode, b64encode
from contextlib import contextmanager, suppress
from datetime import datetime
from enum import Enum

from io import BytesIO
from typing import Any, Callable, Dict, Iterator, List, Optional, Tuple

import requests
import requests.utils
import urllib3


__version__ = '3.0rc0'


try:
    # pylint:disable=wrong-import-position
    import win_unicode_console
except ImportError:
    WINUNICODE = False
else:
    win_unicode_console.enable()
    WINUNICODE = True


class InstaloaderException(Exception):
    """Base exception for this script"""
    pass


class QueryReturnedNotFoundException(InstaloaderException):
    pass


class ProfileNotExistsException(InstaloaderException):
    pass


class ProfileHasNoPicsException(InstaloaderException):
    pass


class PrivateProfileNotFollowedException(InstaloaderException):
    pass


class LoginRequiredException(InstaloaderException):
    pass


class InvalidArgumentException(InstaloaderException):
    pass


class BadResponseException(InstaloaderException):
    pass


class BadCredentialsException(InstaloaderException):
    pass


class ConnectionException(InstaloaderException):
    pass


class TooManyRequests(ConnectionException):
    pass


def get_default_session_filename(username: str) -> str:
    """Returns default session filename for given username."""
    dirname = tempfile.gettempdir() + "/" + ".instaloader-" + getpass.getuser()
    filename = dirname + "/" + "session-" + username
    return filename.lower()


def copy_session(session: requests.Session) -> requests.Session:
    """Duplicates a requests.Session."""
    new = requests.Session()
    new.cookies = \
        requests.utils.cookiejar_from_dict(requests.utils.dict_from_cookiejar(session.cookies))
    new.headers = session.headers.copy()
    return new


def default_user_agent() -> str:
    return 'Mozilla/5.0 (X11; Linux x86_64) AppleWebKit/537.36 ' \
           '(KHTML, like Gecko) Chrome/51.0.2704.79 Safari/537.36'


def shortcode_to_mediaid(code: str) -> int:
    if len(code) > 11:
        raise InvalidArgumentException("Wrong shortcode \"{0}\", unable to convert to mediaid.".format(code))
    code = 'A' * (12 - len(code)) + code
    return int.from_bytes(b64decode(code.encode(), b'-_'), 'big')


def mediaid_to_shortcode(mediaid: int) -> str:
    if mediaid.bit_length() > 64:
        raise InvalidArgumentException("Wrong mediaid {0}, unable to convert to shortcode".format(str(mediaid)))
    return b64encode(mediaid.to_bytes(9, 'big'), b'-_').decode().replace('A', ' ').lstrip().replace(' ','A')


def format_string_contains_key(format_string: str, key: str) -> bool:
    # pylint:disable=unused-variable
    for literal_text, field_name, format_spec, conversion in string.Formatter().parse(format_string):
        if field_name == key:
            return True
    return False


def filterstr_to_filterfunc(filter_str: str, logged_in: bool) -> Callable[['Post'], bool]:
    """Takes an --only-if=... filter specification and makes a filter_func Callable out of it."""

    # The filter_str is parsed, then all names occurring in its AST are replaced by loads to post.<name>. A
    # function Post->bool is returned which evaluates the filter with the post as 'post' in its namespace.

    class TransformFilterAst(ast.NodeTransformer):
        def visit_Name(self, node: ast.Name):
            # pylint:disable=invalid-name,no-self-use
            if not isinstance(node.ctx, ast.Load):
                raise InvalidArgumentException("Invalid filter: Modifying variables ({}) not allowed.".format(node.id))
            if not hasattr(Post, node.id):
                raise InvalidArgumentException("Invalid filter: Name {} is not defined.".format(node.id))
            if node.id in Post.LOGIN_REQUIRING_PROPERTIES and not logged_in:
                raise InvalidArgumentException("Invalid filter: Name {} requires being logged in.".format(node.id))
            new_node = ast.Attribute(ast.copy_location(ast.Name('post', ast.Load()), node), node.id,
                                     ast.copy_location(ast.Load(), node))
            return ast.copy_location(new_node, node)

    input_filename = '<--only-if parameter>'
    compiled_filter = compile(TransformFilterAst().visit(ast.parse(filter_str, filename=input_filename, mode='eval')),
                              filename=input_filename, mode='eval')

    def filterfunc(post: 'Post') -> bool:
        # pylint:disable=eval-used
        return bool(eval(compiled_filter, {'post': post}))

    return filterfunc


class Post:
    """
    Structure containing information about an Instagram post.

    Created by Instaloader methods get_profile_posts(), get_hashtag_posts(), get_feed_posts(). Posts are linked to
    an Instaloader instance which is used for error logging and obtaining of additional metadata, if required.
    This class unifies access to the properties associated with a post. It implements == and is hashable.
    """

    LOGIN_REQUIRING_PROPERTIES = ["viewer_has_liked"]

    def __init__(self, instaloader: 'Instaloader', node: Dict[str, Any], profile: Optional[str] = None):
        """Create a Post instance from a node structure as returned by Instagram.

        :param instaloader: Instaloader instance used for additional queries if neccessary.
        :param node: Node structure.
        :param profile: The name of the owner, if already known at creation.
        """
        self._instaloader = instaloader
        self._node = node
        self._profile = profile
        self._full_metadata_dict = None

    @classmethod
    def from_shortcode(cls, instaloader: 'Instaloader', shortcode: str):
        """Create a post object from a given shortcode"""
        # pylint:disable=protected-access
        post = cls(instaloader, {'shortcode': shortcode})
        post._node = post._full_metadata
        return post

    @classmethod
    def from_mediaid(cls, instaloader: 'Instaloader', mediaid: int):
        """Create a post object from a given mediaid"""
        return cls.from_shortcode(instaloader, mediaid_to_shortcode(mediaid))

    @property
    def shortcode(self) -> str:
        return self._node['shortcode'] if 'shortcode' in self._node else self._node['code']

    def __repr__(self):
        return '<Post {}>'.format(self.shortcode)

    def __eq__(self, o: object) -> bool:
        if isinstance(o, Post):
            return self.shortcode == o.shortcode
        return NotImplemented

    def __hash__(self) -> int:
        return hash(self.shortcode)

    @property
    def _full_metadata(self) -> Dict[str, Any]:
        if not self._full_metadata_dict:
            pic_json = self._instaloader.get_json("p/{0}/".format(self.shortcode), params={'__a': 1})
            if "graphql" in pic_json:
                self._full_metadata_dict = pic_json["graphql"]["shortcode_media"]
            else:
                self._full_metadata_dict = pic_json["media"]
        return self._full_metadata_dict

    def _field(self, *keys) -> Any:
        """Lookups given fields in _node, and if not found in _full_metadata. Raises KeyError if not found anywhere."""
        # pylint:disable=invalid-name
        try:
            d = self._node
            for key in keys:
                d = d[key]
            return d
        except KeyError:
            d = self._full_metadata
            for key in keys:
                d = d[key]
            return d

    @property
    def owner_username(self) -> str:
        """The Post's lowercase owner name, or 'UNKNOWN'."""
        try:
            if self._profile:
                return self._profile.lower()
            return self._field('owner', 'username').lower()
        except (InstaloaderException, KeyError, TypeError) as err:
            self._instaloader.error("Get owner name of {}: {} -- using \'UNKNOWN\'.".format(self, err))
            return 'UNKNOWN'

    @property
    def date(self) -> datetime:
        return datetime.fromtimestamp(self._node["date"] if "date" in self._node else self._node["taken_at_timestamp"])

    @property
    def url(self) -> str:
        return self._node["display_url"] if "display_url" in self._node else self._node["display_src"]

    @property
    def typename(self) -> str:
        """Type of post, GraphImage, GraphVideo or GraphSidecar"""
        if '__typename' in self._node:
            return self._node['__typename']
        # if __typename is not in node, it is an old image or video
        return 'GraphImage'

    def get_sidecar_edges(self) -> List[Dict[str, Any]]:
        return self._field('edge_sidecar_to_children', 'edges')

    @property
    def caption(self) -> Optional[str]:
        if "edge_media_to_caption" in self._node and self._node["edge_media_to_caption"]["edges"]:
            return self._node["edge_media_to_caption"]["edges"][0]["node"]["text"]
        elif "caption" in self._node:
            return self._node["caption"]

    @property
    def is_video(self) -> bool:
        return self._node['is_video']

    @property
    def video_url(self) -> Optional[str]:
        if self.is_video:
            return self._field('video_url')

    @property
    def viewer_has_liked(self) -> Optional[bool]:
        """Whether the viewer has liked the post, or None if not logged in."""
        if not self._instaloader.is_logged_in:
            return None
        if 'likes' in self._node and 'viewer_has_liked' in self._node['likes']:
            return self._node['likes']['viewer_has_liked']
        return self._field('viewer_has_liked')

    @property
    def likes(self) -> int:
        """Likes count"""
        return self._field('edge_media_preview_like', 'count')

    @property
    def comments(self) -> int:
        """Comment count"""
        return self._field('edge_media_to_comment', 'count')

    def get_comments(self) -> Iterator[Dict[str, Any]]:
        """Iterate over all comments of the post."""
        if self.comments == 0:
            # Avoid doing additional requests if there are no comments
            return
        comment_edges = self._field('edge_media_to_comment', 'edges')
        if self.comments == len(comment_edges):
            # If the Post's metadata already contains all comments, don't do GraphQL requests to obtain them
            yield from (comment['node'] for comment in comment_edges)
        yield from self._instaloader.graphql_node_list(17852405266163336, {'shortcode': self.shortcode},
                                                       'https://www.instagram.com/p/' + self.shortcode + '/',
                                                       lambda d: d['data']['shortcode_media']['edge_media_to_comment'])

    def get_location(self) -> Optional[Dict[str, str]]:
        """If the Post has a location, returns a dictionary with fields 'lat' and 'lng'."""
        loc_dict = self._field("location")
        if loc_dict is not None:
            location_json = self._instaloader.get_json("explore/locations/{0}/".format(loc_dict["id"]),
                                                       params={'__a': 1})
            return location_json["location"]


class Tristate(Enum):
    """Tri-state to encode whether we should save certain information, i.e. videos, captions, comments or geotags.

    never: Do not save, even if the information is available without any additional request,
    no_extra_query: Save if and only if available without doing additional queries,
    always: Save (and query, if neccessary).
    """
    never = 0
    no_extra_query = 1
    always = 2


class Instaloader:
    def __init__(self,
                 sleep: bool = True, quiet: bool = False,
                 user_agent: Optional[str] = None,
                 dirname_pattern: Optional[str] = None,
                 filename_pattern: Optional[str] = None,
                 download_videos: Tristate = Tristate.always,
                 download_geotags: Tristate = Tristate.no_extra_query,
                 download_captions: Tristate = Tristate.no_extra_query,
                 download_comments: Tristate = Tristate.no_extra_query):

        # configuration parameters
        self.user_agent = user_agent if user_agent is not None else default_user_agent()
        self.session = self._get_anonymous_session()
        self.username = None
        self.sleep = sleep
        self.quiet = quiet
        self.dirname_pattern = dirname_pattern if dirname_pattern is not None else '{target}'
        self.filename_pattern = filename_pattern.replace('{date}', '{date:%Y-%m-%d_%H-%M-%S}') \
            if filename_pattern is not None else '{date:%Y-%m-%d_%H-%M-%S}'
<<<<<<< HEAD
        self.previous_queries = dict()
=======
        self.download_videos = download_videos
        self.download_geotags = download_geotags
        self.download_captions = download_captions
        self.download_comments = download_comments
        self.previous_queries = dict()

        # error log, filled with error() and printed at the end of Instaloader.main()
        self.error_log = []

        # For the adaption of sleep intervals (rate control)
        self.request_count = 0
        self.last_request_time = 0

    @property
    def is_logged_in(self) -> bool:
        return bool(self.username)

    @contextmanager
    def anonymous_copy(self):
        """Yield an anonymous, otherwise equally-configured copy of an Instaloader instance; Then copy its error log."""
        new_loader = Instaloader(self.sleep, self.quiet, self.user_agent,
                                 self.dirname_pattern, self.filename_pattern,
                                 self.download_videos, self.download_geotags,
                                 self.download_captions, self.download_comments)
        new_loader.previous_queries = self.previous_queries
        yield new_loader
        self.error_log.extend(new_loader.error_log)
        self.previous_queries = new_loader.previous_queries
>>>>>>> 1a26d733

    def _log(self, *msg, sep='', end='\n', flush=False):
        """Log a message to stdout that can be suppressed with --quiet."""
        if not self.quiet:
            print(*msg, sep=sep, end=end, flush=flush)

    def error(self, msg):
        """Log a non-fatal error message to stderr, which is repeated at program termination."""
        print(msg, file=sys.stderr)
        self.error_log.append(msg)

    @contextmanager
    def _error_catcher(self, extra_info: Optional[str] = None):
        """
        Context manager to catch, print and record InstaloaderExceptions.

        :param extra_info: String to prefix error message with."""
        try:
            yield
        except InstaloaderException as err:
            if extra_info:
                self.error('{}: {}'.format(extra_info, err))
            else:
                self.error('{}'.format(err))

    def _sleep(self):
        """Sleep a short time if self.sleep is set. Called before each request to instagram.com."""
        if self.sleep:
            time.sleep(random.uniform(0.5, 3))

    def _get_and_write_raw(self, url: str, filename: str, tries: int = 3) -> None:
        """Downloads raw data.

        :raises QueryReturnedNotFoundException: When the server responds with a 404.
        :raises ConnectionException: When download repeatedly failed."""
        try:
            resp = self._get_anonymous_session().get(url, stream=True)
            if resp.status_code == 200:
                self._log(filename, end=' ', flush=True)
                with open(filename, 'wb') as file:
                    resp.raw.decode_content = True
                    shutil.copyfileobj(resp.raw, file)
            else:
                if resp.status_code == 404:
                    # 404 not worth retrying.
                    raise QueryReturnedNotFoundException("404 when accessing {}.".format(url))
                raise ConnectionException("HTTP error code {}.".format(resp.status_code))
        except (urllib3.exceptions.HTTPError, requests.exceptions.RequestException, ConnectionException) as err:
            error_string = "URL {}: {}".format(url, err)
            if tries <= 1:
                raise ConnectionException(error_string)
            else:
                self.error(error_string + " [retrying]")
            self._sleep()
            self._get_and_write_raw(url, filename, tries - 1)

    def get_json(self, url: str, params: Dict[str, Any],
                 session: Optional[requests.Session] = None, tries: int = 3) -> Dict[str, Any]:
        """JSON request to Instagram.

        :param url: URL, relative to https://www.instagram.com/
        :param params: GET parameters
        :param session: Session to use, or None to use self.session
        :param tries: Maximum number of attempts until an exception is raised
        :return: Decoded response dictionary
        :raises QueryReturnedNotFoundException: When the server responds with a 404.
        :raises ConnectionException: When query repeatedly failed.
        """
        def graphql_query_waittime(query_id: int, untracked_queries: bool = False) -> int:
            sliding_window = 660
            timestamps = self.previous_queries.get(query_id)
            if not timestamps:
                return sliding_window if untracked_queries else 0
            current_time = time.monotonic()
            timestamps = list(filter(lambda t: t > current_time - sliding_window, timestamps))
            self.previous_queries[query_id] = timestamps
            if len(timestamps) < 100 and not untracked_queries:
                return 0
            return round(min(timestamps) + sliding_window - current_time) + 6
        is_graphql_query = 'query_id' in params and 'graphql/query' in url
        if is_graphql_query:
            query_id = params['query_id']
            waittime = graphql_query_waittime(query_id)
            if waittime > 0:
                self._log('\nToo many queries in the last time. Need to wait {} seconds.'.format(waittime))
                time.sleep(waittime)
            timestamp_list = self.previous_queries.get(query_id)
            if timestamp_list is not None:
                timestamp_list.append(time.monotonic())
            else:
                self.previous_queries[query_id] = [time.monotonic()]
        sess = session if session else self.session
        try:
            self._sleep()
            resp = sess.get('https://www.instagram.com/' + url, params=params)
            if resp.status_code == 404:
                raise QueryReturnedNotFoundException("404")
            if resp.status_code == 429:
                raise TooManyRequests("429 - Too Many Requests")
            if resp.status_code != 200:
                raise ConnectionException("HTTP error code {}.".format(resp.status_code))
            resp_json = resp.json()
            if 'status' in resp_json and resp_json['status'] != "ok":
                if 'message' in resp_json:
                    raise ConnectionException("Returned \"{}\" status, message \"{}\".".format(resp_json['status'],
                                                                                               resp_json['message']))
                else:
                    raise ConnectionException("Returned \"{}\" status.".format(resp_json['status']))
            return resp_json
        except (ConnectionException, json.decoder.JSONDecodeError, requests.exceptions.RequestException) as err:
            error_string = "JSON Query to {}: {}".format(url, err)
            if tries <= 1:
                raise ConnectionException(error_string)
            self.error(error_string + " [retrying]")
            if isinstance(err, TooManyRequests):
                text_for_429 = ("HTTP error code 429 was returned because too many queries occured in the last time. "
                                "Please do not use Instagram in your browser or run multiple instances of Instaloader "
                                "in parallel.")
                print(textwrap.fill(text_for_429), file=sys.stderr)
                if is_graphql_query:
                    waittime = graphql_query_waittime(query_id=params['query_id'], untracked_queries=True)
                    if waittime > 0:
                        self._log('The request will be retried in {} seconds.'.format(waittime))
                        time.sleep(waittime)
            self._sleep()
            return self.get_json(url, params, sess, tries - 1)

    def _default_http_header(self, empty_session_only: bool = False) -> Dict[str, str]:
        """Returns default HTTP header we use for requests."""
        header = {'Accept-Encoding': 'gzip, deflate',
                  'Accept-Language': 'en-US,en;q=0.8',
                  'Connection': 'keep-alive',
                  'Content-Length': '0',
                  'Host': 'www.instagram.com',
                  'Origin': 'https://www.instagram.com',
                  'Referer': 'https://www.instagram.com/',
                  'User-Agent': self.user_agent,
                  'X-Instagram-AJAX': '1',
                  'X-Requested-With': 'XMLHttpRequest'}
        if empty_session_only:
            del header['Host']
            del header['Origin']
            del header['Referer']
            del header['X-Instagram-AJAX']
            del header['X-Requested-With']
        return header

    def _get_anonymous_session(self) -> requests.Session:
        """Returns our default anonymous requests.Session object."""
        session = requests.Session()
        session.cookies.update({'sessionid': '', 'mid': '', 'ig_pr': '1',
                                'ig_vw': '1920', 'csrftoken': '',
                                's_network': '', 'ds_user_id': ''})
        session.headers.update(self._default_http_header(empty_session_only=True))
        return session

    def graphql_query(self, query_id: int, variables: Dict[str, Any],
                      referer: Optional[str] = None, tries: int = 3) -> Dict[str, Any]:
        """
        Do a GraphQL Query.

        :param query_id: Query ID.
        :param variables: Variables for the Query.
        :param referer: HTTP Referer, or None.
        :param tries: Number of total tries. Retries if a RequestException occurs.
        :return: The server's response dictionary.
        """
        tmpsession = copy_session(self.session)
        tmpsession.headers.update(self._default_http_header(empty_session_only=True))
        del tmpsession.headers['Connection']
        del tmpsession.headers['Content-Length']
        tmpsession.headers['authority'] = 'www.instagram.com'
        tmpsession.headers['scheme'] = 'https'
        tmpsession.headers['accept'] = '*/*'
        if referer is not None:
<<<<<<< HEAD
            tmpsession.headers['referer'] = referer
        sliding_window = 660
        def graphql_query_waittime(query_id: int) -> int:
            timestamp_list = self.previous_queries.get(query_id)
            if not timestamp_list:
                return 0
            current_time = datetime.now().timestamp()
            timestamp_list = list(filter(lambda t: t > current_time - sliding_window, timestamp_list))
            self.previous_queries[query_id] = timestamp_list
            if len(timestamp_list) < 100:
                return 0
            return round(min(timestamp_list) + sliding_window - current_time) + 6
        waittime = graphql_query_waittime(query_id)
        if waittime > 0:
            self._log('\nToo many queries in the last time. Need to wait {} seconds.'.format(waittime), flush=True)
            time.sleep(waittime)
        self._sleep()
        try:
            response = tmpsession.get('https://www.instagram.com/graphql/query',
                                      params={'query_id': query_id,
                                              'variables': json.dumps(variables, separators=(',', ':'))})
        except requests.exceptions.RequestException as err:
            print(err, file=sys.stderr)
            if tries <= 1:
                raise ConnectionException('GraphQL query {} failed multiple times with following variables:\n{}'
                                          .format(query_id, json.dumps(variables, indent=4)))
            self._sleep()
            return self.graphql_query(query_id, variables, referer, tries - 1)
        else:
            if response.status_code != 200:
                if response.status_code == 429:
                    print('GraphQL query returned HTTP error code 429 because too many queries occured '
                          'in the last time.', file=sys.stderr)
                    waittime = round(min(self.previous_queries.get(query_id))
                                     + sliding_window - datetime.now().timestamp()) + 6 \
                        if self.previous_queries.get(query_id) else sliding_window
                    if waittime > 0:
                        sys.stderr.flush()
                        self._log('Please do not use Instagram in your browser or run multiple instances '
                                  'of Instaloader in parallel while using options that require GraphQL '
                                  'queries.\nNeed to wait {} seconds.'.format(waittime), flush=True)
                        time.sleep(waittime)
                    return self.graphql_query(query_id, variables, referer, tries)
                else:
                    raise ConnectionException("GraphQL query returned HTTP error code {}.".format(response.status_code))
            return response.json()
        finally:
            timestamp_list = self.previous_queries.get(query_id)
            if timestamp_list:
                self.previous_queries.get(query_id).append(datetime.now().timestamp())
            else:
                self.previous_queries[query_id] = [datetime.now().timestamp()]
=======
            tmpsession.headers['referer'] = urllib.parse.quote(referer)
        resp_json = self.get_json('graphql/query', params={'query_id': query_id,
                                                           'variables': json.dumps(variables, separators=(',', ':'))},
                                  session=tmpsession)
        if 'status' not in resp_json:
            self.error("GraphQL response did not contain a \"status\" field.")
        return resp_json
>>>>>>> 1a26d733

    def get_username_by_id(self, profile_id: int) -> str:
        """To get the current username of a profile, given its unique ID, this function can be used."""
        data = self.graphql_query(17862015703145017, {'id': str(profile_id), 'first': 1})['data']['user']
        if data:
            data = data["edge_owner_to_timeline_media"]
        else:
            raise ProfileNotExistsException("No profile found, the user may have blocked you (ID: " +
                                            str(profile_id) + ").")
        if not data['edges']:
            if data['count'] == 0:
                raise ProfileHasNoPicsException("Profile with ID {0}: no pics found.".format(str(profile_id)))
            else:
                raise LoginRequiredException("Login required to determine username (ID: " + str(profile_id) + ").")
        else:
            return Post.from_mediaid(self, int(data['edges'][0]["node"]["id"])).owner_username

    def get_id_by_username(self, profile: str) -> int:
        """Each Instagram profile has its own unique ID which stays unmodified even if a user changes
        his/her username. To get said ID, given the profile's name, you may call this function."""
        return int(self.get_profile_metadata(profile)['user']['id'])

    def graphql_node_list(self, query_id: int, query_variables: Dict[str, Any], query_referer: Optional[str],
                          edge_extractor: Callable[[Dict[str, Any]], Dict[str, Any]]) -> Iterator[Dict[str, Any]]:
        query_variables['first'] = 500
        data = self.graphql_query(query_id, query_variables, query_referer)
        while True:
            edge_struct = edge_extractor(data)
            yield from [edge['node'] for edge in edge_struct['edges']]
            if edge_struct['page_info']['has_next_page']:
                query_variables['after'] = edge_struct['page_info']['end_cursor']
                data = self.graphql_query(query_id, query_variables, query_referer)
            else:
                break

    def get_followers(self, profile: str) -> Iterator[Dict[str, Any]]:
        """
        Retrieve list of followers of given profile.
        To use this, one needs to be logged in and private profiles has to be followed,
        otherwise this returns an empty list.

        :param profile: Name of profile to lookup followers.
        """
        yield from self.graphql_node_list(17851374694183129, {'id': str(self.get_id_by_username(profile))},
                                          'https://www.instagram.com/' + profile + '/',
                                          lambda d: d['data']['user']['edge_followed_by'])

    def get_followees(self, profile: str) -> Iterator[Dict[str, Any]]:
        """
        Retrieve list of followees (followings) of given profile.
        To use this, one needs to be logged in and private profiles has to be followed,
        otherwise this returns an empty list.

        :param profile: Name of profile to lookup followers.
        """
<<<<<<< HEAD
        profile_id = self.get_id_by_username(profile)
        data = self.graphql_query(17874545323001329, {'id': profile_id,
                                                      'first': 500},
                                  referer='https://www.instagram.com/' + profile + '/')
        followees = []
        while True:
            edge_follow = data['data']['user']['edge_follow']
            followees.extend([followee['node'] for followee in edge_follow['edges']])
            page_info = edge_follow['page_info']
            if page_info['has_next_page']:
                data = self.graphql_query(17874545323001329, {'id': profile_id,
                                                              'first': 500,
                                                              'after': page_info['end_cursor']},
                                          referer='https://www.instagram.com/' + profile + '/')
            else:
                break
        return followees

    def get_comments(self, shortcode: str, tries: int = 3) -> List[Dict[str, Any]]:
        """Retrieve comments of node with given shortcode."""
        data = self.get_node_metadata(shortcode)
        if data['edge_media_to_comment']['count'] == len(data['edge_media_to_comment']['edges']):
            return [comment['node'] for comment in data['edge_media_to_comment']['edges']]
        data = self.graphql_query(17852405266163336, {'shortcode': shortcode,
                                                      'first': 500},
                                  referer='https://www.instagram.com/p/' + shortcode + '/')
        comments = []
        while True:
            try:
                edge_media_to_comment = data['data']['shortcode_media']['edge_media_to_comment']
            except KeyError as err:
                print('Missing key {} in response of GraphQL query for retrieving comments for node \'{}\'.'
                      .format(err, shortcode), file=sys.stderr)
                if tries <= 1:
                    raise BadResponseException('GraphQL query returned strange JSON for shortcode {}:\n{}'.format(shortcode, data))
                self._sleep()
                return self.get_comments(shortcode, tries - 1)
            comments.extend([comment['node'] for comment in edge_media_to_comment['edges']])
            page_info = edge_media_to_comment['page_info']
            if page_info['has_next_page']:
                data = self.graphql_query(17852405266163336, {'shortcode': shortcode,
                                                              'first': 500,
                                                              'after': page_info['end_cursor']},
                                          referer='https://www.instagram.com/p/' + shortcode + '/')
            else:
                break
        return comments
=======
        yield from self.graphql_node_list(17874545323001329, {'id': str(self.get_id_by_username(profile))},
                                          'https://www.instagram.com/' + profile + '/',
                                          lambda d: d['data']['user']['edge_follow'])
>>>>>>> 1a26d733

    def download_pic(self, filename: str, url: str, mtime: datetime,
                     filename_suffix: Optional[str] = None) -> bool:
        """Downloads and saves picture with given url under given directory with given timestamp.
        Returns true, if file was actually downloaded, i.e. updated."""
        urlmatch = re.search('\\.[a-z]*\\?', url)
        file_extension = url[-3:] if urlmatch is None else urlmatch.group(0)[1:-1]
        if filename_suffix is not None:
            filename += '_' + filename_suffix
        filename += '.' + file_extension
        if os.path.isfile(filename):
            self._log(filename + ' exists', end=' ', flush=True)
            return False
        self._get_and_write_raw(url, filename)
        os.utime(filename, (datetime.now().timestamp(), mtime.timestamp()))
        return True

    def update_comments(self, filename: str, post: Post) -> None:
        filename += '_comments.json'
        try:
            comments = json.load(open(filename))
        except FileNotFoundError:
            comments = list()
        comments.extend(post.get_comments())
        if comments:
            with open(filename, 'w') as file:
                comments_list = sorted(sorted(list(comments), key=lambda t: t['id']),
                                       key=lambda t: t['created_at'], reverse=True)
                unique_comments_list = [comments_list[0]]
                #for comment in comments_list:
                #    if unique_comments_list[-1]['id'] != comment['id']:
                #        unique_comments_list.append(comment)
                #file.write(json.dumps(unique_comments_list, indent=4))
                #pylint:disable=invalid-name
                for x, y in zip(comments_list[:-1], comments_list[1:]):
                    if x['id'] != y['id']:
                        unique_comments_list.append(y)
                file.write(json.dumps(unique_comments_list, indent=4))
            self._log('comments', end=' ', flush=True)

    def save_caption(self, filename: str, mtime: datetime, caption: str) -> None:
        """Updates picture caption"""
        filename += '.txt'
        pcaption = caption.replace('\n', ' ').strip()
        caption = caption.encode("UTF-8")
        pcaption = '[' + ((pcaption[:29] + u"\u2026") if len(pcaption) > 31 else pcaption) + ']'
        with suppress(FileNotFoundError):
            with open(filename, 'rb') as file:
                file_caption = file.read()
            if file_caption.replace(b'\r\n', b'\n') == caption.replace(b'\r\n', b'\n'):
                try:
                    self._log(pcaption + ' unchanged', end=' ', flush=True)
                except UnicodeEncodeError:
                    self._log('txt unchanged', end=' ', flush=True)
                return None
            else:
                def get_filename(index):
                    return filename if index == 0 else (filename[:-4] + '_old_' +
                                                        (str(0) if index < 10 else str()) + str(index) + filename[-4:])

                i = 0
                while os.path.isfile(get_filename(i)):
                    i = i + 1
                for index in range(i, 0, -1):
                    os.rename(get_filename(index - 1), get_filename(index))
                try:
                    self._log(pcaption + ' updated', end=' ', flush=True)
                except UnicodeEncodeError:
                    self._log('txt updated', end=' ', flush=True)
        try:
            self._log(pcaption, end=' ', flush=True)
        except UnicodeEncodeError:
            self._log('txt', end=' ', flush=True)
        with open(filename, 'wb') as text_file:
            shutil.copyfileobj(BytesIO(caption), text_file)
        os.utime(filename, (datetime.now().timestamp(), mtime.timestamp()))

    def save_location(self, filename: str, location_json: Dict[str, str], mtime: datetime) -> None:
        filename += '_location.txt'
        location_string = (location_json["name"] + "\n" +
                           "https://maps.google.com/maps?q={0},{1}&ll={0},{1}\n".format(location_json["lat"],
                                                                                        location_json["lng"]))
        with open(filename, 'wb') as text_file:
            shutil.copyfileobj(BytesIO(location_string.encode()), text_file)
        os.utime(filename, (datetime.now().timestamp(), mtime.timestamp()))
        self._log('geo', end=' ', flush=True)

    def download_profilepic(self, name: str, url: str) -> None:
        """Downloads and saves profile pic with given url."""

        def _epoch_to_string(epoch: datetime) -> str:
            return epoch.strftime('%Y-%m-%d_%H-%M-%S')

        date_object = datetime.strptime(self._get_anonymous_session().head(url).headers["Last-Modified"],
                                        '%a, %d %b %Y %H:%M:%S GMT')
        if ((format_string_contains_key(self.dirname_pattern, 'profile') or
             format_string_contains_key(self.dirname_pattern, 'target'))):
            filename = '{0}/{1}_UTC_profile_pic.{2}'.format(self.dirname_pattern.format(profile=name.lower(),
                                                                                        target=name.lower()),
                                                            _epoch_to_string(date_object), url[-3:])
        else:
            filename = '{0}/{1}_{2}_UTC_profile_pic.{3}'.format(self.dirname_pattern.format(), name.lower(),
                                                                _epoch_to_string(date_object), url[-3:])
        if os.path.isfile(filename):
            self._log(filename + ' already exists')
            return None
        url = re.sub(r'/s([1-9][0-9]{2})x\1/', '/s2048x2048/', url)
        self._get_and_write_raw(url, filename)
        os.utime(filename, (datetime.now().timestamp(), date_object.timestamp()))
        self._log('') # log output of _get_and_write_raw() does not produce \n

    def save_session_to_file(self, filename: Optional[str] = None) -> None:
        """Saves requests.Session object."""
        if filename is None:
            filename = get_default_session_filename(self.username)
        dirname = os.path.dirname(filename)
        if dirname != '' and not os.path.exists(dirname):
            os.makedirs(dirname)
            os.chmod(dirname, 0o700)
        with open(filename, 'wb') as sessionfile:
            os.chmod(filename, 0o600)
            pickle.dump(requests.utils.dict_from_cookiejar(self.session.cookies), sessionfile)
            self._log("Saved session to %s." % filename)

    def load_session_from_file(self, username: str, filename: Optional[str] = None) -> None:
        """Internally stores requests.Session object loaded from file.

        If filename is None, the file with the default session path is loaded.

        :raises FileNotFoundError; If the file does not exist.
        """
        if filename is None:
            filename = get_default_session_filename(username)
        with open(filename, 'rb') as sessionfile:
            session = requests.Session()
            session.cookies = requests.utils.cookiejar_from_dict(pickle.load(sessionfile))
            session.headers.update(self._default_http_header())
            session.headers.update({'X-CSRFToken': session.cookies.get_dict()['csrftoken']})
            self._log("Loaded session from %s." % filename)
            self.session = session
            self.username = username

    def test_login(self, session: Optional[requests.Session]) -> Optional[str]:
        """Returns the Instagram username to which given requests.Session object belongs, or None."""
        if session:
            data = self.get_json('', params={'__a': 1}, session=session)
            return data['graphql']['user']['username'] if 'graphql' in data else None

    def login(self, user: str, passwd: str) -> None:
        """Log in to instagram with given username and password and internally store session object"""
        session = requests.Session()
        session.cookies.update({'sessionid': '', 'mid': '', 'ig_pr': '1',
                                'ig_vw': '1920', 'csrftoken': '',
                                's_network': '', 'ds_user_id': ''})
        session.headers.update(self._default_http_header())
        self._sleep()
        resp = session.get('https://www.instagram.com/')
        session.headers.update({'X-CSRFToken': resp.cookies['csrftoken']})
        self._sleep()
        login = session.post('https://www.instagram.com/accounts/login/ajax/',
                             data={'password': passwd, 'username': user}, allow_redirects=True)
        session.headers.update({'X-CSRFToken': login.cookies['csrftoken']})
        if login.status_code == 200:
            if user == self.test_login(session):
                self.username = user
                self.session = session
            else:
                raise BadCredentialsException('Login error! Check your credentials!')
        else:
            raise ConnectionException('Login error! Connection error!')

<<<<<<< HEAD
    def get_feed_json(self, end_cursor: str = None) -> Dict[str, Any]:
        """
        Get JSON of the user's feed.

        :param end_cursor: The end cursor, as from json["feed"]["media"]["page_info"]["end_cursor"]
        :return: JSON
        """
        if end_cursor is None:
            return self.get_json(str())["entry_data"]["FeedPage"][0]
        return self.graphql_query(17863003771166879, {'fetch_media_item_count': 12,
                                                      'fetch_media_item_cursor': end_cursor,
                                                      'fetch_comment_count': 4,
                                                      'fetch_like': 10})

    def get_node_metadata(self, node_code: str, tries: int = 3) -> Dict[str, Any]:
        pic_json = self.get_json("p/" + node_code)
        try:
            media = pic_json["entry_data"]["PostPage"][0]["graphql"]["shortcode_media"] \
                if "graphql" in pic_json["entry_data"]["PostPage"][0] \
                else pic_json["entry_data"]["PostPage"][0]["media"]
        except (KeyError, TypeError) as err:
            print(err, file=sys.stderr)
            print(json.dumps(pic_json, indent=4), file=sys.stderr)
            if tries <= 1:
                raise NodeUnavailableException
            self._sleep()
            media = self.get_node_metadata(node_code, tries - 1)
        return media

    def get_location(self, node_code: str) -> Dict[str, str]:
        try:
            media = self.get_node_metadata(node_code)
        except NodeUnavailableException:
            print("Unable to lookup location for node \"https://www.instagram.com/p/{}/\".".format(node_code),
                  file=sys.stderr)
            return dict()
        if media["location"] is not None:
            location_json = self.get_json("explore/locations/" +
                                          media["location"]["id"])
            return location_json["entry_data"]["LocationsPage"][0]["location"]

    def download_node(self, node: Dict[str, Any], profile: Optional[str], target: str,
                      download_videos: bool = True, geotags: bool = False, download_comments: bool = False) -> bool:
=======
    def download_post(self, post: Post, target: str) -> bool:
>>>>>>> 1a26d733
        """
        Download everything associated with one instagram post node, i.e. picture, caption and video.

        :param post: Post to download.
        :param target: Target name, i.e. profile name, #hashtag, :feed; for filename.
        :return: True if something was downloaded, False otherwise, i.e. file was already there
        """

        # Format dirname and filename. post.owner_username might do an additional request, so only access it, if
        # {profile} is part of the dirname pattern or filename pattern.
        needs_profilename = (format_string_contains_key(self.dirname_pattern, 'profile') or
                             format_string_contains_key(self.filename_pattern, 'profile'))
        profilename = post.owner_username if needs_profilename else None
        dirname = self.dirname_pattern.format(profile=profilename, target=target.lower())
        filename = dirname + '/' + self.filename_pattern.format(profile=profilename, target=target.lower(),
                                                                date=post.date, shortcode=post.shortcode)
        os.makedirs(os.path.dirname(filename), exist_ok=True)

        # Download the image(s) / video thumbnail
        if post.typename == 'GraphSidecar':
            edge_number = 1
            downloaded = True
            for edge in post.get_sidecar_edges():
                edge_downloaded = self.download_pic(filename=filename,
                                                    url=edge['node']['display_url'],
                                                    mtime=post.date,
                                                    filename_suffix=str(edge_number))
                downloaded = downloaded and edge_downloaded
                edge_number += 1
        elif post.typename in ['GraphImage', 'GraphVideo']:
            downloaded = self.download_pic(filename=filename, url=post.url, mtime=post.date)
        else:
            self.error("Warning: {0} has unknown typename: {1}".format(post, post.typename))
            downloaded = False

        # Save caption if desired
        if self.download_captions is not Tristate.never:
            if post.caption:
                self.save_caption(filename, post.date, post.caption)
            else:
                self._log("<no caption>", end=' ', flush=True)

        # Download video if desired
        if post.is_video and self.download_videos is Tristate.always:
            self.download_pic(filename=filename, url=post.video_url, mtime=post.date)

        # Download geotags if desired
        if self.download_geotags is Tristate.always:
            location = post.get_location()
            if location:
                self.save_location(filename, location, post.date)

        # Update comments if desired
        if self.download_comments is Tristate.always:
            self.update_comments(filename, post)

        self._log()
        return downloaded

    def get_stories(self, userids: Optional[List[int]] = None) -> Iterator[Dict[str, Any]]:
        """Get available stories from followees or all stories of users whose ID are given.
        Does not mark stories as seen.
        To use this, one needs to be logged in

        :param userids: List of user IDs to be processed in terms of downloading their stories, or None.
        """
        tempsession = copy_session(self.session)
        header = tempsession.headers
        header['User-Agent'] = 'Instagram 10.3.2 (iPhone7,2; iPhone OS 9_3_3; en_US; en-US; scale=2.00; 750x1334) ' \
                               'AppleWebKit/420+'
        del header['Host']
        del header['Origin']
        del header['X-Instagram-AJAX']
        del header['X-Requested-With']

        def _get(url):
            self._sleep()
            resp = tempsession.get(url)
            if resp.status_code != 200:
                raise ConnectionException('Failed to fetch stories.')
            return json.loads(resp.text)

        url_reel_media = 'https://i.instagram.com/api/v1/feed/user/{0}/reel_media/'
        url_reels_tray = 'https://i.instagram.com/api/v1/feed/reels_tray/'
        if userids is not None:
            for userid in userids:
                yield _get(url_reel_media.format(userid))
        else:
            data = _get(url_reels_tray)
            if 'tray' not in data:
                raise BadResponseException('Bad story reel JSON.')
            for user in data["tray"]:
                yield user if "items" in user else _get(url_reel_media.format(user['user']['pk']))

    def download_stories(self,
                         userids: Optional[List[int]] = None,
                         fast_update: bool = False,
                         filename_target: str = ':stories') -> None:
        """
        Download available stories from user followees or all stories of users whose ID are given.
        Does not mark stories as seen.
        To use this, one needs to be logged in

        :param userids: List of user IDs to be processed in terms of downloading their stories
        :param fast_update: If true, abort when first already-downloaded picture is encountered
        :param filename_target: Replacement for {target} in dirname_pattern and filename_pattern
        """

        if not self.is_logged_in:
            raise LoginRequiredException('Login required to download stories')

        for user_stories in self.get_stories(userids):
            if "items" not in user_stories:
                raise BadResponseException('Bad reel media JSON.')
            name = user_stories["user"]["username"].lower()
            self._log("Retrieving stories from profile {}.".format(name))
            totalcount = len(user_stories["items"])
            count = 1
            for item in user_stories["items"]:
                self._log("[%3i/%3i] " % (count, totalcount), end="", flush=True)
                count += 1

                shortcode = item["code"] if "code" in item else "no_code"

                date_float = item["device_timestamp"] if "device_timestamp" in item else item["taken_at"]
<<<<<<< HEAD
                if date_float < 10000000000:
                    date = datetime.fromtimestamp(date_float)
                else:
                    # device_timestamp seems to sometime be in milliseconds
=======
                if date_float > 10000000000:
                    # device_timestamp seems to sometimes be in milliseconds
>>>>>>> 1a26d733
                    date_float /= 1000
                date = datetime.fromtimestamp(date_float)

                dirname = self.dirname_pattern.format(profile=name, target=filename_target)
                filename = dirname + '/' + self.filename_pattern.format(profile=name, target=filename_target,
                                                                        date=date,
                                                                        shortcode=shortcode)
                os.makedirs(os.path.dirname(filename), exist_ok=True)
                with self._error_catcher('Download story {} from user {}'.format(shortcode, name)):
                    if "image_versions2" in item:
                        url = item["image_versions2"]["candidates"][0]["url"]
                        downloaded = self.download_pic(filename=filename,
                                                       url=url,
                                                       mtime=date)
                    else:
                        self._log("Warning: Unable to find story image.")
                        downloaded = False
                    if "caption" in item and item["caption"] is not None and \
                                    self.download_captions is not Tristate.never:
                        caption = item["caption"]
                        if isinstance(caption, dict) and "text" in caption:
                            caption = caption["text"]
                        self.save_caption(filename, date, caption)
                    else:
                        self._log("<no caption>", end=' ', flush=True)
                    if "video_versions" in item and self.download_videos is Tristate.always:
                        downloaded = self.download_pic(filename=filename,
                                                       url=item["video_versions"][0]["url"],
                                                       mtime=date)
                    if item["story_locations"] and self.download_geotags is not Tristate.never:
                        location = item["story_locations"][0]["location"]
                        if location:
                            self.save_location(filename, location, date)
                    self._log()
                    if fast_update and not downloaded:
                        break

    def get_feed_posts(self) -> Iterator[Post]:
        """Get Posts of the user's feed."""

        data = self.get_json('', params={'__a': 1})

        while True:
            if "graphql" in data:
                is_edge = True
                feed = data["graphql"]["user"]["edge_web_feed_timeline"]
            elif "data" in data:
                is_edge = True
                feed = data["data"]["user"]["edge_web_feed_timeline"]
            else:
                is_edge = False
                feed = data["feed"]["media"]
<<<<<<< HEAD
            for edge_or_node in feed["edges"] if is_edge else feed["nodes"]:
                if max_count is not None and count > max_count:
                    return
                node = edge_or_node["node"] if is_edge else edge_or_node
                name = node["owner"]["username"]
                if filter_func is not None and filter_func(node):
                    self._log("<pic by %s skipped>" % name, flush=True)
                    continue
                self._log("[%3i] %s " % (count, name), end="", flush=True)
                count += 1
                try:
                    downloaded = self.download_node(node, profile=name, target=':feed',
                                                    download_videos=download_videos, geotags=geotags,
                                                    download_comments=download_comments)
                except NodeUnavailableException:
                    print("Unable to download node \"https://www.instagram.com/p/{}/\" of user {} from feed."
                          .format(node['shortcode'] if 'shortcode' in node else node['code'], name), file=sys.stderr)
                    continue
                if fast_update and not downloaded:
                    return
=======

            if is_edge:
                yield from (Post(self, edge["node"]) for edge in feed["edges"])
            else:
                yield from (Post(self, node) for node in feed["nodes"])

>>>>>>> 1a26d733
            if not feed["page_info"]["has_next_page"]:
                break
            data = self.graphql_query(17863003771166879, {'fetch_media_item_count': 12,
                                                          'fetch_media_item_cursor': feed["page_info"]["end_cursor"],
                                                          'fetch_comment_count': 4,
                                                          'fetch_like': 10})

    def download_feed_posts(self, max_count: int = None, fast_update: bool = False,
                            filter_func: Optional[Callable[[Post], bool]] = None) -> None:
        """
        Download pictures from the user's feed.

        Example to download up to the 20 pics the user last liked:
        >>> loader = Instaloader()
        >>> loader.load_session_from_file('USER')
        >>> loader.download_feed_posts(max_count=20, fast_update=True,
        >>>                            filter_func=lambda post: post.viewer_has_liked)

        :param max_count: Maximum count of pictures to download
        :param fast_update: If true, abort when first already-downloaded picture is encountered
        :param filter_func: function(post), which returns True if given picture should be downloaded
        """
        count = 1
        for post in self.get_feed_posts():
            if max_count is not None and count > max_count:
                break
            name = post.owner_username
            if filter_func is not None and not filter_func(post):
                self._log("<pic by %s skipped>" % name, flush=True)
                continue
            self._log("[%3i] %s " % (count, name), end="", flush=True)
            count += 1
            with self._error_catcher('Download feed'):
                downloaded = self.download_post(post, target=':feed')
                if fast_update and not downloaded:
                    break

    def get_hashtag_posts(self, hashtag: str) -> Iterator[Post]:
        """Get Posts associated with a #hashtag."""
        yield from (Post(self, node) for node in
                    self.graphql_node_list(17875800862117404, {'tag_name': hashtag},
                                           'https://www.instagram.com/explore/tags/{0}/'.format(hashtag),
                                           lambda d: d['data']['hashtag']['edge_hashtag_to_media']))

    def download_hashtag(self, hashtag: str,
                         max_count: Optional[int] = None,
                         filter_func: Optional[Callable[[Post], bool]] = None,
                         fast_update: bool = False) -> None:
        """Download pictures of one hashtag.

        To download the last 30 pictures with hashtag #cat, do
        >>> loader = Instaloader()
        >>> loader.download_hashtag('cat', max_count=30)

        :param hashtag: Hashtag to download, without leading '#'
        :param max_count: Maximum count of pictures to download
        :param filter_func: function(post), which returns True if given picture should be downloaded
        :param fast_update: If true, abort when first already-downloaded picture is encountered
        """
        hashtag = hashtag.lower()
        count = 1
<<<<<<< HEAD
        while data:
            for node in data['entry_data']['TagPage'][0]['tag']['media']['nodes']:
                if max_count is not None and count > max_count:
                    return
                self._log('[{0:3d}] #{1} '.format(count, hashtag), end='', flush=True)
                if filter_func is not None and filter_func(node):
                    self._log('<skipped>')
                    continue
                count += 1
                try:
                    downloaded = self.download_node(node=node, profile=None, target='#'+hashtag,
                                                    download_videos=download_videos, geotags=geotags,
                                                    download_comments=download_comments)
                except NodeUnavailableException:
                    print("Unable to download node \"https://www.instagram.com/p/{}/\" "
                          "while downloading hashtag \"{}\"."
                          .format(node['shortcode'] if 'shortcode' in node else node['code'], hashtag), file=sys.stderr)
                    continue
                if fast_update and not downloaded:
                    return
            if data['entry_data']['TagPage'][0]['tag']['media']['page_info']['has_next_page']:
                data = self.get_hashtag_json(hashtag,
                                             max_id=data['entry_data']['TagPage'][0]['tag']['media']['page_info'][
                                                 'end_cursor'])
            else:
=======
        for post in self.get_hashtag_posts(hashtag):
            if max_count is not None and count > max_count:
>>>>>>> 1a26d733
                break
            self._log('[{0:3d}] #{1} '.format(count, hashtag), end='', flush=True)
            if filter_func is not None and not filter_func(post):
                self._log('<skipped>')
                continue
            count += 1
            with self._error_catcher('Download hashtag #{}'.format(hashtag)):
                downloaded = self.download_post(post, target='#' + hashtag)
                if fast_update and not downloaded:
                    break

    def check_profile_id(self, profile: str, profile_metadata: Optional[Dict[str, Any]] = None) -> Tuple[str, int]:
        """
        Consult locally stored ID of profile with given name, check whether ID matches and whether name
        has changed and return current name of the profile, and store ID of profile.

        :param profile: Profile name
        :param profile_metadata: The profile's metadata (get_profile_metadata()), or None if the profile was not found
        :return: current profile name, profile id
        """
        profile_exists = profile_metadata is not None
        if ((format_string_contains_key(self.dirname_pattern, 'profile') or
             format_string_contains_key(self.dirname_pattern, 'target'))):
            id_filename = '{0}/id'.format(self.dirname_pattern.format(profile=profile.lower(),
                                                                      target=profile.lower()))
        else:
            id_filename = '{0}/{1}_id'.format(self.dirname_pattern.format(), profile.lower())
        try:
            with open(id_filename, 'rb') as id_file:
                profile_id = int(id_file.read())
            if (not profile_exists) or \
                    (profile_id != int(profile_metadata['user']['id'])):
                if profile_exists:
                    self._log("Profile {0} does not match the stored unique ID {1}.".format(profile, profile_id))
                else:
                    self._log("Trying to find profile {0} using its unique ID {1}.".format(profile, profile_id))
                newname = self.get_username_by_id(profile_id)
                self._log("Profile {0} has changed its name to {1}.".format(profile, newname))
                if ((format_string_contains_key(self.dirname_pattern, 'profile') or
                     format_string_contains_key(self.dirname_pattern, 'target'))):
                    os.rename(self.dirname_pattern.format(profile=profile.lower(),
                                                          target=profile.lower()),
                              self.dirname_pattern.format(profile=newname.lower(),
                                                          target=newname.lower()))
                else:
                    os.rename('{0}/{1}_id'.format(self.dirname_pattern.format(), profile.lower()),
                              '{0}/{1}_id'.format(self.dirname_pattern.format(), newname.lower()))
                return newname, profile_id
            return profile, profile_id
        except FileNotFoundError:
            pass
        if profile_exists:
            os.makedirs(self.dirname_pattern.format(profile=profile.lower(),
                                                    target=profile.lower()), exist_ok=True)
            with open(id_filename, 'w') as text_file:
                profile_id = profile_metadata['user']['id']
                text_file.write(profile_id + "\n")
                self._log("Stored ID {0} for profile {1}.".format(profile_id, profile))
            return profile, profile_id
        raise ProfileNotExistsException("Profile {0} does not exist.".format(profile))

    def get_profile_metadata(self, profile_name: str) -> Dict[str, Any]:
        """Retrieves a profile's metadata, for use with e.g. get_profile_posts() and check_profile_id()."""
        try:
            return self.get_json('{}/'.format(profile_name), params={'__a': 1})
        except QueryReturnedNotFoundException:
            raise ProfileNotExistsException('Profile {} does not exist.'.format(profile_name))

    def get_profile_posts(self, profile_metadata: Dict[str, Any]) -> Iterator[Post]:
        """Retrieve all posts from a profile."""
        profile_name = profile_metadata['user']['username']
        yield from (Post(self, node, profile=profile_name) for node in profile_metadata['user']['media']['nodes'])
        has_next_page = profile_metadata['user']['media']['page_info']['has_next_page']
        end_cursor = profile_metadata['user']['media']['page_info']['end_cursor']
        while has_next_page:
            # We do not use self.graphql_node_list() here, because profile_metadata
            # lets us obtain the first 12 nodes 'for free'
            data = self.graphql_query(17888483320059182, {'id': profile_metadata['user']['id'],
                                                          'first': 500,
                                                          'after': end_cursor},
                                      'https://www.instagram.com/{0}/'.format(profile_name))
            media = data['data']['user']['edge_owner_to_timeline_media']
            yield from (Post(self, edge['node'], profile=profile_name) for edge in media['edges'])
            has_next_page = media['page_info']['has_next_page']
            end_cursor = media['page_info']['end_cursor']

    def download_profile(self, name: str,
                         profile_pic_only: bool = False, fast_update: bool = False,
                         download_stories: bool = False, download_stories_only: bool = False,
                         filter_func: Optional[Callable[[Post], bool]] = None) -> None:
        """Download one profile"""
        name = name.lower()

        # Get profile main page json
        profile_metadata = None
        with suppress(ProfileNotExistsException):
            # ProfileNotExistsException is raised again later in check_profile_id() when we search the profile, so we
            # must suppress it here.
            profile_metadata = self.get_profile_metadata(name)

        # check if profile does exist or name has changed since last download
        # and update name and json data if necessary
        name_updated, profile_id = self.check_profile_id(name, profile_metadata)
        if name_updated != name:
            name = name_updated
            profile_metadata = self.get_profile_metadata(name)

        # Download profile picture
        with self._error_catcher('Download profile picture of {}'.format(name)):
            self.download_profilepic(name, profile_metadata["user"]["profile_pic_url"])
        if profile_pic_only:
            return

        # Catch some errors
        if profile_metadata["user"]["is_private"]:
            if not self.is_logged_in:
                raise LoginRequiredException("profile %s requires login" % name)
            if not profile_metadata["user"]["followed_by_viewer"] and \
                    self.username != profile_metadata["user"]["username"]:
                raise PrivateProfileNotFollowedException("Profile %s: private but not followed." % name)
        else:
            if self.is_logged_in and not (download_stories or download_stories_only):
                self._log("profile %s could also be downloaded anonymously." % name)

        # Download stories, if requested
        if download_stories or download_stories_only:
            with self._error_catcher("Download stories of {}".format(name)):
                self.download_stories(userids=[profile_id], filename_target=name, fast_update=fast_update)
        if download_stories_only:
            return

        if ("nodes" not in profile_metadata["user"]["media"] or
                not profile_metadata["user"]["media"]["nodes"]):
            raise ProfileHasNoPicsException("Profile %s: no pics found." % name)

        # Iterate over pictures and download them
        self._log("Retrieving posts from profile {}.".format(name))
        totalcount = profile_metadata["user"]["media"]["count"]
        count = 1
<<<<<<< HEAD
        while get_last_id(data) is not None:
            for node in data["entry_data"]["ProfilePage"][0]["user"]["media"]["nodes"]:
                self._log("[%3i/%3i] " % (count, totalcount), end="", flush=True)
                count += 1
                try:
                    downloaded = self.download_node(node=node, profile=name, target=name,
                                                    download_videos=download_videos, geotags=geotags,
                                                    download_comments=download_comments)
                except NodeUnavailableException:
                    print("Unable to download node \"https://www.instagram.com/p/{}/\" of user {}."
                          .format(node['shortcode'] if 'shortcode' in node else node['code'], name), file=sys.stderr)
                    continue
=======
        for post in self.get_profile_posts(profile_metadata):
            self._log("[%3i/%3i] " % (count, totalcount), end="", flush=True)
            count += 1
            if filter_func is not None and not filter_func(post):
                self._log('<skipped>')
                continue
            with self._error_catcher('Download profile {}'.format(name)):
                downloaded = self.download_post(post, target=name)
>>>>>>> 1a26d733
                if fast_update and not downloaded:
                    break

    def interactive_login(self, username: str) -> None:
        """Logs in and internally stores session, asking user for password interactively.

        :raises LoginRequiredException: when in quiet mode."""
        if self.quiet:
            raise LoginRequiredException("Quiet mode requires given password or valid session file.")
        password = None
        while password is None:
            password = getpass.getpass(prompt="Enter Instagram password for %s: " % username)
            try:
                self.login(username, password)
            except BadCredentialsException as err:
                print(err, file=sys.stderr)
                password = None

    def main(self, profilelist: List[str], username: Optional[str] = None, password: Optional[str] = None,
             sessionfile: Optional[str] = None, max_count: Optional[int] = None,
             profile_pic_only: bool = False, fast_update: bool = False,
             stories: bool = False, stories_only: bool = False,
             filter_str: Optional[str] = None) -> None:
        """Download set of profiles, hashtags etc. and handle logging in and session files if desired."""
        # Parse and generate filter function
        if filter_str is not None:
            filter_func = filterstr_to_filterfunc(filter_str, username is not None)
            self._log('Only download posts with property "{}".'.format(filter_str))
        else:
            filter_func = None
        # Login, if desired
        if username is not None:
            try:
                self.load_session_from_file(username, sessionfile)
            except FileNotFoundError as err:
                if sessionfile is not None:
                    print(err, file=sys.stderr)
                self._log("Session file does not exist yet - Logging in.")
            if not self.is_logged_in or username != self.test_login(self.session):
                if password is not None:
                    self.login(username, password)
                else:
                    self.interactive_login(username)
            self._log("Logged in as %s." % username)
        # Try block for KeyboardInterrupt (save session on ^C)
        targets = set()
        try:
            # Generate set of targets
            for pentry in profilelist:
                if pentry[0] == '#':
                    self._log("Retrieving pictures with hashtag {0}".format(pentry))
                    with self._error_catcher():
                        self.download_hashtag(hashtag=pentry[1:], max_count=max_count, fast_update=fast_update,
                                              filter_func=filter_func)
                elif pentry[0] == '@':
                    if username is not None:
                        self._log("Retrieving followees of %s..." % pentry[1:])
                        with self._error_catcher():
                            followees = self.get_followees(pentry[1:])
                            targets.update([followee['username'] for followee in followees])
                    else:
                        print("--login=USERNAME required to download {}.".format(pentry), file=sys.stderr)
                elif pentry == ":feed":
                    if username is not None:
                        self._log("Retrieving pictures from your feed...")
                        with self._error_catcher():
                            self.download_feed_posts(fast_update=fast_update, max_count=max_count,
                                                     filter_func=filter_func)
                    else:
                        print("--login=USERNAME required to download {}.".format(pentry), file=sys.stderr)
                elif pentry == ":stories":
                    if username is not None:
                        with self._error_catcher():
                            self.download_stories(fast_update=fast_update)
                    else:
                        print("--login=USERNAME required to download {}.".format(pentry), file=sys.stderr)
                else:
                    targets.add(pentry)
            if len(targets) > 1:
                self._log("Downloading {} profiles: {}".format(len(targets), ','.join(targets)))
            # Iterate through targets list and download them
            for target in targets:
                with self._error_catcher():
                    try:
                        self.download_profile(target, profile_pic_only, fast_update, stories, stories_only,
                                              filter_func=filter_func)
                    except ProfileNotExistsException as err:
                        if username is not None:
                            self._log(err)
                            self._log("Trying again anonymously, helps in case you are just blocked.")
                            with self.anonymous_copy() as anonymous_loader:
                                with self._error_catcher():
                                    anonymous_loader.download_profile(target, profile_pic_only, fast_update,
                                                                      filter_func=filter_func)
                        else:
                            raise err
        except KeyboardInterrupt:
            print("\nInterrupted by user.", file=sys.stderr)
        # Save session if it is useful
        if username is not None:
            self.save_session_to_file(sessionfile)
        if self.error_log:
            print("\nErrors occured:", file=sys.stderr)
            for err in self.error_log:
                print(err, file=sys.stderr)


def main():
    parser = ArgumentParser(description=__doc__, add_help=False,
                            epilog="Report issues at https://github.com/Thammus/instaloader/issues.")

    g_what = parser.add_argument_group('What to Download',
                                       'Specify a list of profiles or #hashtags. For each of these, Instaloader '
                                       'creates a folder and '
                                       'downloads all posts along with the pictures\'s '
                                       'captions and the current profile picture. '
                                       'If an already-downloaded profile has been renamed, Instaloader automatically '
                                       'finds it by its unique ID and renames the folder likewise.')
    g_what.add_argument('profile', nargs='*', metavar='profile|#hashtag',
                        help='Name of profile or #hashtag to download. '
                             'Alternatively, if --login is given: @<profile> to download all followees of '
                             '<profile>; the special targets :feed to '
                             'download pictures from your feed; or :stories to download the stories of your '
                             'followees.')
    g_what.add_argument('-P', '--profile-pic-only', action='store_true',
                        help='Only download profile picture.')
    g_what.add_argument('-V', '--no-videos', action='store_true',
                        help='Do not download videos.')
    g_what.add_argument('-G', '--geotags', action='store_true',
                        help='Download geotags when available. Geotags are stored as a '
                             'text file with the location\'s name and a Google Maps link. '
                             'This requires an additional request to the Instagram '
                             'server for each picture, which is why it is disabled by default.')
    g_what.add_argument('--no-geotags', action='store_true',
                        help='Do not store geotags, even if they can be obtained without any additional request.')
    g_what.add_argument('-C', '--comments', action='store_true',
                        help='Download and update comments for each post. '
                             'This requires an additional request to the Instagram '
                             'server for each post, which is why it is disabled by default.')
    g_what.add_argument('--no-captions', action='store_true',
                        help='Do not store media captions, although no additional request is needed to obtain them.')
    g_what.add_argument('-s', '--stories', action='store_true',
                        help='Also download stories of each profile that is downloaded. Requires --login.')
    g_what.add_argument('--stories-only', action='store_true',
                        help='Rather than downloading regular posts of each specified profile, only download '
                             'stories. Requires --login.')
    g_what.add_argument('--only-if', metavar='filter',
                        help='Expression that, if given, must evaluate to True for each post to be downloaded. Must be '
                             'a syntactically valid python expression. Variables are evaluated to '
                             'instaloader.Post attributes. Example: --only-if=viewer_has_liked.')

    g_stop = parser.add_argument_group('When to Stop Downloading',
                                       'If none of these options are given, Instaloader goes through all pictures '
                                       'matching the specified targets.')
    g_stop.add_argument('-F', '--fast-update', action='store_true',
                        help='For each target, stop when encountering the first already-downloaded picture. This '
                             'flag is recommended when you use Instaloader to update your personal Instagram archive.')
    g_stop.add_argument('-c', '--count',
                        help='Do not attempt to download more than COUNT posts. '
                             'Applies only to #hashtag, :feed-all and :feed-liked.')

    g_login = parser.add_argument_group('Login (Download Private Profiles)',
                                        'Instaloader can login to Instagram. This allows downloading private profiles. '
                                        'To login, pass the --login option. Your session cookie (not your password!) '
                                        'will be saved to a local file to be reused next time you want Instaloader '
                                        'to login.')
    g_login.add_argument('-l', '--login', metavar='YOUR-USERNAME',
                         help='Login name (profile name) for your Instagram account.')
    g_login.add_argument('-f', '--sessionfile',
                         help='Path for loading and storing session key file. '
                              'Defaults to ' + get_default_session_filename("<login_name>"))
    g_login.add_argument('-p', '--password', metavar='YOUR-PASSWORD',
                         help='Password for your Instagram account. Without this option, '
                              'you\'ll be prompted for your password interactively if '
                              'there is not yet a valid session file.')

    g_how = parser.add_argument_group('How to Download')
    g_how.add_argument('--dirname-pattern',
                       help='Name of directory where to store posts. {profile} is replaced by the profile name, '
                            '{target} is replaced by the target you specified, i.e. either :feed, #hashtag or the '
                            'profile name. Defaults to \'{target}\'.')
    g_how.add_argument('--filename-pattern',
                       help='Prefix of filenames. Posts are stored in the directory whose pattern is given with '
                            '--dirname-pattern. {profile} is replaced by the profile name, '
                            '{target} is replaced by the target you specified, i.e. either :feed, #hashtag or the '
                            'profile name. Also, the fields date and shortcode can be specified. Defaults to '
                            '\'{date:%%Y-%%m-%%d_%%H-%%M-%%S}\'.')
    g_how.add_argument('--user-agent',
                       help='User Agent to use for HTTP requests. Defaults to \'{}\'.'.format(default_user_agent()))
    g_how.add_argument('-S', '--no-sleep', action='store_true', help=SUPPRESS)

    g_misc = parser.add_argument_group('Miscellaneous Options')
    g_misc.add_argument('-q', '--quiet', action='store_true',
                        help='Disable user interaction, i.e. do not print messages (except errors) and fail '
                             'if login credentials are needed but not given. This makes Instaloader suitable as a '
                             'cron job.')
    g_misc.add_argument('-h', '--help', action='help', help='Show this help message and exit.')
    g_misc.add_argument('--version', action='version', help='Show version number and exit.',
                        version=__version__)

    args = parser.parse_args()
    try:
        if args.login is None and (args.stories or args.stories_only):
            print("--login=USERNAME required to download stories.", file=sys.stderr)
            args.stories = False
            if args.stories_only:
                raise SystemExit(1)

        if ':feed-all' in args.profile or ':feed-liked' in args.profile:
            raise SystemExit(":feed-all and :feed-liked were removed. Use :feed as target and "
                             "eventually --only-if=viewer_has_liked.")

        download_videos = Tristate.always if not args.no_videos else Tristate.no_extra_query
        download_comments = Tristate.always if args.comments else Tristate.no_extra_query
        download_captions = Tristate.no_extra_query if not args.no_captions else Tristate.never

        if args.geotags and args.no_geotags:
            raise SystemExit("--geotags and --no-geotags given. I am confused and refuse to work.")
        elif args.geotags:
            download_geotags = Tristate.always
        elif args.no_geotags:
            download_geotags = Tristate.never
        else:
            download_geotags = Tristate.no_extra_query

        loader = Instaloader(sleep=not args.no_sleep, quiet=args.quiet,
                             user_agent=args.user_agent,
                             dirname_pattern=args.dirname_pattern, filename_pattern=args.filename_pattern,
                             download_videos=download_videos, download_geotags=download_geotags,
                             download_captions=download_captions, download_comments=download_comments)
        loader.main(args.profile, args.login.lower() if args.login is not None else None, args.password,
                    args.sessionfile,
                    int(args.count) if args.count is not None else None,
                    args.profile_pic_only, args.fast_update, args.stories, args.stories_only, args.only_if)
    except InstaloaderException as err:
        raise SystemExit("Fatal error: %s" % err)


if __name__ == "__main__":
    main()<|MERGE_RESOLUTION|>--- conflicted
+++ resolved
@@ -353,9 +353,6 @@
         self.dirname_pattern = dirname_pattern if dirname_pattern is not None else '{target}'
         self.filename_pattern = filename_pattern.replace('{date}', '{date:%Y-%m-%d_%H-%M-%S}') \
             if filename_pattern is not None else '{date:%Y-%m-%d_%H-%M-%S}'
-<<<<<<< HEAD
-        self.previous_queries = dict()
-=======
         self.download_videos = download_videos
         self.download_geotags = download_geotags
         self.download_captions = download_captions
@@ -384,7 +381,6 @@
         yield new_loader
         self.error_log.extend(new_loader.error_log)
         self.previous_queries = new_loader.previous_queries
->>>>>>> 1a26d733
 
     def _log(self, *msg, sep='', end='\n', flush=False):
         """Log a message to stdout that can be suppressed with --quiet."""
@@ -542,14 +538,13 @@
         return session
 
     def graphql_query(self, query_id: int, variables: Dict[str, Any],
-                      referer: Optional[str] = None, tries: int = 3) -> Dict[str, Any]:
+                      referer: Optional[str] = None) -> Dict[str, Any]:
         """
         Do a GraphQL Query.
 
         :param query_id: Query ID.
         :param variables: Variables for the Query.
         :param referer: HTTP Referer, or None.
-        :param tries: Number of total tries. Retries if a RequestException occurs.
         :return: The server's response dictionary.
         """
         tmpsession = copy_session(self.session)
@@ -560,60 +555,6 @@
         tmpsession.headers['scheme'] = 'https'
         tmpsession.headers['accept'] = '*/*'
         if referer is not None:
-<<<<<<< HEAD
-            tmpsession.headers['referer'] = referer
-        sliding_window = 660
-        def graphql_query_waittime(query_id: int) -> int:
-            timestamp_list = self.previous_queries.get(query_id)
-            if not timestamp_list:
-                return 0
-            current_time = datetime.now().timestamp()
-            timestamp_list = list(filter(lambda t: t > current_time - sliding_window, timestamp_list))
-            self.previous_queries[query_id] = timestamp_list
-            if len(timestamp_list) < 100:
-                return 0
-            return round(min(timestamp_list) + sliding_window - current_time) + 6
-        waittime = graphql_query_waittime(query_id)
-        if waittime > 0:
-            self._log('\nToo many queries in the last time. Need to wait {} seconds.'.format(waittime), flush=True)
-            time.sleep(waittime)
-        self._sleep()
-        try:
-            response = tmpsession.get('https://www.instagram.com/graphql/query',
-                                      params={'query_id': query_id,
-                                              'variables': json.dumps(variables, separators=(',', ':'))})
-        except requests.exceptions.RequestException as err:
-            print(err, file=sys.stderr)
-            if tries <= 1:
-                raise ConnectionException('GraphQL query {} failed multiple times with following variables:\n{}'
-                                          .format(query_id, json.dumps(variables, indent=4)))
-            self._sleep()
-            return self.graphql_query(query_id, variables, referer, tries - 1)
-        else:
-            if response.status_code != 200:
-                if response.status_code == 429:
-                    print('GraphQL query returned HTTP error code 429 because too many queries occured '
-                          'in the last time.', file=sys.stderr)
-                    waittime = round(min(self.previous_queries.get(query_id))
-                                     + sliding_window - datetime.now().timestamp()) + 6 \
-                        if self.previous_queries.get(query_id) else sliding_window
-                    if waittime > 0:
-                        sys.stderr.flush()
-                        self._log('Please do not use Instagram in your browser or run multiple instances '
-                                  'of Instaloader in parallel while using options that require GraphQL '
-                                  'queries.\nNeed to wait {} seconds.'.format(waittime), flush=True)
-                        time.sleep(waittime)
-                    return self.graphql_query(query_id, variables, referer, tries)
-                else:
-                    raise ConnectionException("GraphQL query returned HTTP error code {}.".format(response.status_code))
-            return response.json()
-        finally:
-            timestamp_list = self.previous_queries.get(query_id)
-            if timestamp_list:
-                self.previous_queries.get(query_id).append(datetime.now().timestamp())
-            else:
-                self.previous_queries[query_id] = [datetime.now().timestamp()]
-=======
             tmpsession.headers['referer'] = urllib.parse.quote(referer)
         resp_json = self.get_json('graphql/query', params={'query_id': query_id,
                                                            'variables': json.dumps(variables, separators=(',', ':'))},
@@ -621,7 +562,6 @@
         if 'status' not in resp_json:
             self.error("GraphQL response did not contain a \"status\" field.")
         return resp_json
->>>>>>> 1a26d733
 
     def get_username_by_id(self, profile_id: int) -> str:
         """To get the current username of a profile, given its unique ID, this function can be used."""
@@ -677,59 +617,9 @@
 
         :param profile: Name of profile to lookup followers.
         """
-<<<<<<< HEAD
-        profile_id = self.get_id_by_username(profile)
-        data = self.graphql_query(17874545323001329, {'id': profile_id,
-                                                      'first': 500},
-                                  referer='https://www.instagram.com/' + profile + '/')
-        followees = []
-        while True:
-            edge_follow = data['data']['user']['edge_follow']
-            followees.extend([followee['node'] for followee in edge_follow['edges']])
-            page_info = edge_follow['page_info']
-            if page_info['has_next_page']:
-                data = self.graphql_query(17874545323001329, {'id': profile_id,
-                                                              'first': 500,
-                                                              'after': page_info['end_cursor']},
-                                          referer='https://www.instagram.com/' + profile + '/')
-            else:
-                break
-        return followees
-
-    def get_comments(self, shortcode: str, tries: int = 3) -> List[Dict[str, Any]]:
-        """Retrieve comments of node with given shortcode."""
-        data = self.get_node_metadata(shortcode)
-        if data['edge_media_to_comment']['count'] == len(data['edge_media_to_comment']['edges']):
-            return [comment['node'] for comment in data['edge_media_to_comment']['edges']]
-        data = self.graphql_query(17852405266163336, {'shortcode': shortcode,
-                                                      'first': 500},
-                                  referer='https://www.instagram.com/p/' + shortcode + '/')
-        comments = []
-        while True:
-            try:
-                edge_media_to_comment = data['data']['shortcode_media']['edge_media_to_comment']
-            except KeyError as err:
-                print('Missing key {} in response of GraphQL query for retrieving comments for node \'{}\'.'
-                      .format(err, shortcode), file=sys.stderr)
-                if tries <= 1:
-                    raise BadResponseException('GraphQL query returned strange JSON for shortcode {}:\n{}'.format(shortcode, data))
-                self._sleep()
-                return self.get_comments(shortcode, tries - 1)
-            comments.extend([comment['node'] for comment in edge_media_to_comment['edges']])
-            page_info = edge_media_to_comment['page_info']
-            if page_info['has_next_page']:
-                data = self.graphql_query(17852405266163336, {'shortcode': shortcode,
-                                                              'first': 500,
-                                                              'after': page_info['end_cursor']},
-                                          referer='https://www.instagram.com/p/' + shortcode + '/')
-            else:
-                break
-        return comments
-=======
         yield from self.graphql_node_list(17874545323001329, {'id': str(self.get_id_by_username(profile))},
                                           'https://www.instagram.com/' + profile + '/',
                                           lambda d: d['data']['user']['edge_follow'])
->>>>>>> 1a26d733
 
     def download_pic(self, filename: str, url: str, mtime: datetime,
                      filename_suffix: Optional[str] = None) -> bool:
@@ -901,53 +791,7 @@
         else:
             raise ConnectionException('Login error! Connection error!')
 
-<<<<<<< HEAD
-    def get_feed_json(self, end_cursor: str = None) -> Dict[str, Any]:
-        """
-        Get JSON of the user's feed.
-
-        :param end_cursor: The end cursor, as from json["feed"]["media"]["page_info"]["end_cursor"]
-        :return: JSON
-        """
-        if end_cursor is None:
-            return self.get_json(str())["entry_data"]["FeedPage"][0]
-        return self.graphql_query(17863003771166879, {'fetch_media_item_count': 12,
-                                                      'fetch_media_item_cursor': end_cursor,
-                                                      'fetch_comment_count': 4,
-                                                      'fetch_like': 10})
-
-    def get_node_metadata(self, node_code: str, tries: int = 3) -> Dict[str, Any]:
-        pic_json = self.get_json("p/" + node_code)
-        try:
-            media = pic_json["entry_data"]["PostPage"][0]["graphql"]["shortcode_media"] \
-                if "graphql" in pic_json["entry_data"]["PostPage"][0] \
-                else pic_json["entry_data"]["PostPage"][0]["media"]
-        except (KeyError, TypeError) as err:
-            print(err, file=sys.stderr)
-            print(json.dumps(pic_json, indent=4), file=sys.stderr)
-            if tries <= 1:
-                raise NodeUnavailableException
-            self._sleep()
-            media = self.get_node_metadata(node_code, tries - 1)
-        return media
-
-    def get_location(self, node_code: str) -> Dict[str, str]:
-        try:
-            media = self.get_node_metadata(node_code)
-        except NodeUnavailableException:
-            print("Unable to lookup location for node \"https://www.instagram.com/p/{}/\".".format(node_code),
-                  file=sys.stderr)
-            return dict()
-        if media["location"] is not None:
-            location_json = self.get_json("explore/locations/" +
-                                          media["location"]["id"])
-            return location_json["entry_data"]["LocationsPage"][0]["location"]
-
-    def download_node(self, node: Dict[str, Any], profile: Optional[str], target: str,
-                      download_videos: bool = True, geotags: bool = False, download_comments: bool = False) -> bool:
-=======
     def download_post(self, post: Post, target: str) -> bool:
->>>>>>> 1a26d733
         """
         Download everything associated with one instagram post node, i.e. picture, caption and video.
 
@@ -1073,15 +917,8 @@
                 shortcode = item["code"] if "code" in item else "no_code"
 
                 date_float = item["device_timestamp"] if "device_timestamp" in item else item["taken_at"]
-<<<<<<< HEAD
-                if date_float < 10000000000:
-                    date = datetime.fromtimestamp(date_float)
-                else:
-                    # device_timestamp seems to sometime be in milliseconds
-=======
                 if date_float > 10000000000:
                     # device_timestamp seems to sometimes be in milliseconds
->>>>>>> 1a26d733
                     date_float /= 1000
                 date = datetime.fromtimestamp(date_float)
 
@@ -1134,35 +971,12 @@
             else:
                 is_edge = False
                 feed = data["feed"]["media"]
-<<<<<<< HEAD
-            for edge_or_node in feed["edges"] if is_edge else feed["nodes"]:
-                if max_count is not None and count > max_count:
-                    return
-                node = edge_or_node["node"] if is_edge else edge_or_node
-                name = node["owner"]["username"]
-                if filter_func is not None and filter_func(node):
-                    self._log("<pic by %s skipped>" % name, flush=True)
-                    continue
-                self._log("[%3i] %s " % (count, name), end="", flush=True)
-                count += 1
-                try:
-                    downloaded = self.download_node(node, profile=name, target=':feed',
-                                                    download_videos=download_videos, geotags=geotags,
-                                                    download_comments=download_comments)
-                except NodeUnavailableException:
-                    print("Unable to download node \"https://www.instagram.com/p/{}/\" of user {} from feed."
-                          .format(node['shortcode'] if 'shortcode' in node else node['code'], name), file=sys.stderr)
-                    continue
-                if fast_update and not downloaded:
-                    return
-=======
 
             if is_edge:
                 yield from (Post(self, edge["node"]) for edge in feed["edges"])
             else:
                 yield from (Post(self, node) for node in feed["nodes"])
 
->>>>>>> 1a26d733
             if not feed["page_info"]["has_next_page"]:
                 break
             data = self.graphql_query(17863003771166879, {'fetch_media_item_count': 12,
@@ -1224,36 +1038,8 @@
         """
         hashtag = hashtag.lower()
         count = 1
-<<<<<<< HEAD
-        while data:
-            for node in data['entry_data']['TagPage'][0]['tag']['media']['nodes']:
-                if max_count is not None and count > max_count:
-                    return
-                self._log('[{0:3d}] #{1} '.format(count, hashtag), end='', flush=True)
-                if filter_func is not None and filter_func(node):
-                    self._log('<skipped>')
-                    continue
-                count += 1
-                try:
-                    downloaded = self.download_node(node=node, profile=None, target='#'+hashtag,
-                                                    download_videos=download_videos, geotags=geotags,
-                                                    download_comments=download_comments)
-                except NodeUnavailableException:
-                    print("Unable to download node \"https://www.instagram.com/p/{}/\" "
-                          "while downloading hashtag \"{}\"."
-                          .format(node['shortcode'] if 'shortcode' in node else node['code'], hashtag), file=sys.stderr)
-                    continue
-                if fast_update and not downloaded:
-                    return
-            if data['entry_data']['TagPage'][0]['tag']['media']['page_info']['has_next_page']:
-                data = self.get_hashtag_json(hashtag,
-                                             max_id=data['entry_data']['TagPage'][0]['tag']['media']['page_info'][
-                                                 'end_cursor'])
-            else:
-=======
         for post in self.get_hashtag_posts(hashtag):
             if max_count is not None and count > max_count:
->>>>>>> 1a26d733
                 break
             self._log('[{0:3d}] #{1} '.format(count, hashtag), end='', flush=True)
             if filter_func is not None and not filter_func(post):
@@ -1393,20 +1179,6 @@
         self._log("Retrieving posts from profile {}.".format(name))
         totalcount = profile_metadata["user"]["media"]["count"]
         count = 1
-<<<<<<< HEAD
-        while get_last_id(data) is not None:
-            for node in data["entry_data"]["ProfilePage"][0]["user"]["media"]["nodes"]:
-                self._log("[%3i/%3i] " % (count, totalcount), end="", flush=True)
-                count += 1
-                try:
-                    downloaded = self.download_node(node=node, profile=name, target=name,
-                                                    download_videos=download_videos, geotags=geotags,
-                                                    download_comments=download_comments)
-                except NodeUnavailableException:
-                    print("Unable to download node \"https://www.instagram.com/p/{}/\" of user {}."
-                          .format(node['shortcode'] if 'shortcode' in node else node['code'], name), file=sys.stderr)
-                    continue
-=======
         for post in self.get_profile_posts(profile_metadata):
             self._log("[%3i/%3i] " % (count, totalcount), end="", flush=True)
             count += 1
@@ -1415,7 +1187,6 @@
                 continue
             with self._error_catcher('Download profile {}'.format(name)):
                 downloaded = self.download_post(post, target=name)
->>>>>>> 1a26d733
                 if fast_update and not downloaded:
                     break
 
