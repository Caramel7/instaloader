#!/usr/bin/env python3

"""Download pictures (or videos) along with their captions and other metadata from Instagram."""

import ast
import getpass
import json
import os
import pickle
import platform
import random
import re
import shutil
import string
import sys
import tempfile
import textwrap
import time
import urllib.parse
from argparse import ArgumentParser, SUPPRESS
from base64 import b64decode, b64encode
from contextlib import contextmanager, suppress
from datetime import datetime
from enum import Enum
from functools import wraps
from io import BytesIO
from typing import Any, Callable, Dict, Iterator, List, Optional, Union

import requests
import requests.utils
import urllib3


__version__ = '3.3.3'

# NOTE: duplicated in README.rst and docs/index.rst
USAGE_STRING = """
{0} [--comments] [--geotags] [--stories]
            [--login YOUR-USERNAME] [--fast-update]
            profile | "#hashtag" | :stories | :feed | :saved
{0} --help""".format(sys.argv[0])

try:
    # pylint:disable=wrong-import-position
    import win_unicode_console
except ImportError:
    WINUNICODE = False
else:
    win_unicode_console.enable()
    WINUNICODE = True


class InstaloaderException(Exception):
    """Base exception for this script.

    :note: This exception should not be raised directly."""
    pass


class QueryReturnedNotFoundException(InstaloaderException):
    pass


class QueryReturnedForbiddenException(InstaloaderException):
    pass


class ProfileNotExistsException(InstaloaderException):
    pass


class ProfileHasNoPicsException(InstaloaderException):
    pass


class PrivateProfileNotFollowedException(InstaloaderException):
    pass


class LoginRequiredException(InstaloaderException):
    pass


class InvalidArgumentException(InstaloaderException):
    pass


class BadResponseException(InstaloaderException):
    pass


class BadCredentialsException(InstaloaderException):
    pass


class ConnectionException(InstaloaderException):
    pass


class TooManyRequestsException(ConnectionException):
    pass


def get_default_session_filename(username: str) -> str:
    """Returns default session filename for given username."""
    dirname = tempfile.gettempdir() + "/" + ".instaloader-" + getpass.getuser()
    filename = dirname + "/" + "session-" + username
    return filename.lower()


def copy_session(session: requests.Session) -> requests.Session:
    """Duplicates a requests.Session."""
    new = requests.Session()
    new.cookies = \
        requests.utils.cookiejar_from_dict(requests.utils.dict_from_cookiejar(session.cookies))
    new.headers = session.headers.copy()
    return new


def default_user_agent() -> str:
    return 'Mozilla/5.0 (X11; Linux x86_64) AppleWebKit/537.36 ' \
           '(KHTML, like Gecko) Chrome/51.0.2704.79 Safari/537.36'


def shortcode_to_mediaid(code: str) -> int:
    if len(code) > 11:
        raise InvalidArgumentException("Wrong shortcode \"{0}\", unable to convert to mediaid.".format(code))
    code = 'A' * (12 - len(code)) + code
    return int.from_bytes(b64decode(code.encode(), b'-_'), 'big')


def mediaid_to_shortcode(mediaid: int) -> str:
    if mediaid.bit_length() > 64:
        raise InvalidArgumentException("Wrong mediaid {0}, unable to convert to shortcode".format(str(mediaid)))
    return b64encode(mediaid.to_bytes(9, 'big'), b'-_').decode().replace('A', ' ').lstrip().replace(' ','A')


def format_string_contains_key(format_string: '_PathPattern', key: str) -> bool:
    # pylint:disable=unused-variable
    for literal_text, field_name, format_spec, conversion in string.Formatter().parse(format_string):
        if field_name and (field_name == key or field_name.startswith(key + '.')):
            return True
    return False


def filterstr_to_filterfunc(filter_str: str, logged_in: bool) -> Callable[['Post'], bool]:
    """Takes an --only-if=... filter specification and makes a filter_func Callable out of it."""

    # The filter_str is parsed, then all names occurring in its AST are replaced by loads to post.<name>. A
    # function Post->bool is returned which evaluates the filter with the post as 'post' in its namespace.

    class TransformFilterAst(ast.NodeTransformer):
        def visit_Name(self, node: ast.Name):
            # pylint:disable=invalid-name,no-self-use
            if not isinstance(node.ctx, ast.Load):
                raise InvalidArgumentException("Invalid filter: Modifying variables ({}) not allowed.".format(node.id))
            if not hasattr(Post, node.id):
                raise InvalidArgumentException("Invalid filter: Name {} is not defined.".format(node.id))
            if node.id in Post.LOGIN_REQUIRING_PROPERTIES and not logged_in:
                raise InvalidArgumentException("Invalid filter: Name {} requires being logged in.".format(node.id))
            new_node = ast.Attribute(ast.copy_location(ast.Name('post', ast.Load()), node), node.id,
                                     ast.copy_location(ast.Load(), node))
            return ast.copy_location(new_node, node)

    input_filename = '<--only-if parameter>'
    compiled_filter = compile(TransformFilterAst().visit(ast.parse(filter_str, filename=input_filename, mode='eval')),
                              filename=input_filename, mode='eval')

    def filterfunc(post: 'Post') -> bool:
        # pylint:disable=eval-used
        return bool(eval(compiled_filter, {'post': post}))

    return filterfunc


class Post:
    """
    Structure containing information about an Instagram post.

    Created by methods :meth:`Profile.get_posts`, :meth:`Instaloader.get_hashtag_posts`,
    :meth:`Instaloader.get_feed_posts` and :meth:`Profile.get_saved_posts`.
    Posts are linked to an :class:`Instaloader` instance which is used for error logging and obtaining of additional
    metadata, if required. This class unifies access to the properties associated with a post. It implements == and is
    hashable.

    The properties defined here are accessible by the filter expressions specified with the :option:`--only-if`
    parameter and exported into JSON files with :option:`--metadata-json`.
    """

    LOGIN_REQUIRING_PROPERTIES = ["viewer_has_liked"]

    def __init__(self, instaloader: 'Instaloader', node: Dict[str, Any],
                 owner_profile: Optional['Profile'] = None):
        """Create a Post instance from a node structure as returned by Instagram.

        :param instaloader: :class:`Instaloader` instance used for additional queries if neccessary.
        :param node: Node structure, as returned by Instagram.
        :param owner_profile: The Profile of the owner, if already known at creation.
        """
        self._instaloader = instaloader
        self._node = node
        self._owner_profile = owner_profile
        self._full_metadata_dict = None

    @classmethod
    def from_shortcode(cls, instaloader: 'Instaloader', shortcode: str):
        """Create a post object from a given shortcode"""
        # pylint:disable=protected-access
        post = cls(instaloader, {'shortcode': shortcode})
        post._node = post._full_metadata
        return post

    @classmethod
    def from_mediaid(cls, instaloader: 'Instaloader', mediaid: int):
        """Create a post object from a given mediaid"""
        return cls.from_shortcode(instaloader, mediaid_to_shortcode(mediaid))

    @property
    def shortcode(self) -> str:
        """Media shortcode. URL of the post is instagram.com/p/<shortcode>/."""
        return self._node['shortcode'] if 'shortcode' in self._node else self._node['code']

    @property
    def mediaid(self) -> int:
        """The mediaid is a decimal representation of the media shortcode."""
        return int(self._node['id'])

    def __repr__(self):
        return '<Post {}>'.format(self.shortcode)

    def __eq__(self, o: object) -> bool:
        if isinstance(o, Post):
            return self.shortcode == o.shortcode
        return NotImplemented

    def __hash__(self) -> int:
        return hash(self.shortcode)

    @property
    def _full_metadata(self) -> Dict[str, Any]:
        if not self._full_metadata_dict:
            pic_json = self._instaloader.get_json("p/{0}/".format(self.shortcode), params={'__a': 1})
            if "graphql" in pic_json:
                self._full_metadata_dict = pic_json["graphql"]["shortcode_media"]
            else:
                self._full_metadata_dict = pic_json["media"]
        return self._full_metadata_dict

    def _field(self, *keys) -> Any:
        """Lookups given fields in _node, and if not found in _full_metadata. Raises KeyError if not found anywhere."""
        # pylint:disable=invalid-name
        try:
            d = self._node
            for key in keys:
                d = d[key]
            return d
        except KeyError:
            d = self._full_metadata
            for key in keys:
                d = d[key]
            return d

    @property
    def owner_username(self) -> str:
        """The Post's lowercase owner name, or 'UNKNOWN'."""
        try:
            if self._owner_profile:
                return self._owner_profile.username.lower()
            return self._field('owner', 'username').lower()
        except (InstaloaderException, KeyError, TypeError) as err:
            self._instaloader.error("Get owner name of {}: {} -- using \'UNKNOWN\'.".format(self, err))
            return 'UNKNOWN'

    @property
    def owner_id(self) -> int:
        """The ID of the Post's owner."""
        if self._owner_profile:
            return self._owner_profile.userid
        return int(self._field('owner', 'id'))

    @property
    def date_local(self) -> datetime:
        """Timestamp when the post was created (local time zone)."""
        return datetime.fromtimestamp(self._node["date"] if "date" in self._node else self._node["taken_at_timestamp"])

    @property
    def date_utc(self) -> datetime:
        """Timestamp when the post was created (UTC)."""
        return datetime.utcfromtimestamp(self._node["date"] if "date" in self._node else self._node["taken_at_timestamp"])

    @property
    def url(self) -> str:
        """URL of the picture / video thumbnail of the post"""
        return self._node["display_url"] if "display_url" in self._node else self._node["display_src"]

    @property
    def typename(self) -> str:
        """Type of post, GraphImage, GraphVideo or GraphSidecar"""
        if '__typename' in self._node:
            return self._node['__typename']
        # if __typename is not in node, it is an old image or video
        return 'GraphImage'

    def get_sidecar_edges(self) -> List[Dict[str, Any]]:
        return self._field('edge_sidecar_to_children', 'edges')

    @property
    def caption(self) -> Optional[str]:
        """Caption."""
        if "edge_media_to_caption" in self._node and self._node["edge_media_to_caption"]["edges"]:
            return self._node["edge_media_to_caption"]["edges"][0]["node"]["text"]
        elif "caption" in self._node:
            return self._node["caption"]

    @property
    def caption_hashtags(self) -> List[str]:
        """List of all lowercased hashtags (without preceeding #) that occur in the Post's caption."""
        if not self.caption:
            return []
        # This regular expression is from jStassen, adjusted to use Python's \w to support Unicode
        # http://blog.jstassen.com/2016/03/code-regex-for-instagram-username-and-hashtags/
        hashtag_regex = re.compile(r"(?:#)(\w(?:(?:\w|(?:\.(?!\.))){0,28}(?:\w))?)")
        return re.findall(hashtag_regex, self.caption.lower())

    @property
    def caption_mentions(self) -> List[str]:
        """List of all lowercased profiles that are mentioned in the Post's caption, without preceeding @."""
        if not self.caption:
            return []
        # This regular expression is from jStassen, adjusted to use Python's \w to support Unicode
        # http://blog.jstassen.com/2016/03/code-regex-for-instagram-username-and-hashtags/
        mention_regex = re.compile(r"(?:@)(\w(?:(?:\w|(?:\.(?!\.))){0,28}(?:\w))?)")
        return re.findall(mention_regex, self.caption.lower())

    @property
    def tagged_users(self) -> List[str]:
        """List of all lowercased users that are tagged in the Post."""
        try:
            return [edge['node']['user']['username' ].lower() for edge in self._field('edge_media_to_tagged_user',
                                                                                      'edges')]
        except KeyError:
            return []

    @property
    def is_video(self) -> bool:
        """True if the Post is a video."""
        return self._node['is_video']

    @property
    def video_url(self) -> Optional[str]:
        """URL of the video, or None."""
        if self.is_video:
            return self._field('video_url')

    @property
    def viewer_has_liked(self) -> Optional[bool]:
        """Whether the viewer has liked the post, or None if not logged in."""
        if not self._instaloader.is_logged_in:
            return None
        if 'likes' in self._node and 'viewer_has_liked' in self._node['likes']:
            return self._node['likes']['viewer_has_liked']
        return self._field('viewer_has_liked')

    @property
    def likes(self) -> int:
        """Likes count"""
        return self._field('edge_media_preview_like', 'count')

    @property
    def comments(self) -> int:
        """Comment count"""
        return self._field('edge_media_to_comment', 'count')

    def get_comments(self) -> Iterator[Dict[str, Any]]:
        """Iterate over all comments of the post.

        Each comment is represented by a dictionary having the keys text, created_at, id and owner, which is a
        dictionary with keys username, profile_pic_url and id.
        """
        if self.comments == 0:
            # Avoid doing additional requests if there are no comments
            return
        comment_edges = self._field('edge_media_to_comment', 'edges')
        if self.comments == len(comment_edges):
            # If the Post's metadata already contains all comments, don't do GraphQL requests to obtain them
            yield from (comment['node'] for comment in comment_edges)
        yield from self._instaloader.graphql_node_list("33ba35852cb50da46f5b5e889df7d159",
                                                       {'shortcode': self.shortcode},
                                                       'https://www.instagram.com/p/' + self.shortcode + '/',
                                                       lambda d: d['data']['shortcode_media']['edge_media_to_comment'])

    def get_likes(self) -> Iterator[Dict[str, Any]]:
        """Iterate over all likes of the post.

        Each like is represented by a dictionary having the keys username, followed_by_viewer, id, is_verified,
        requested_by_viewer, followed_by_viewer, profile_pic_url.
        """
        if self.likes == 0:
            # Avoid doing additional requests if there are no comments
            return
        likes_edges = self._field('edge_media_preview_like', 'edges')
        if self.likes == len(likes_edges):
            # If the Post's metadata already contains all likes, don't do GraphQL requests to obtain them
            yield from (like['node'] for like in likes_edges)
        yield from self._instaloader.graphql_node_list("1cb6ec562846122743b61e492c85999f", {'shortcode': self.shortcode},
                                                       'https://www.instagram.com/p/' + self.shortcode + '/',
                                                       lambda d: d['data']['shortcode_media']['edge_liked_by'])

    def get_location(self) -> Optional[Dict[str, str]]:
        """If the Post has a location, returns a dictionary with fields 'lat' and 'lng'."""
        loc_dict = self._field("location")
        if loc_dict is not None:
            location_json = self._instaloader.get_json("explore/locations/{0}/".format(loc_dict["id"]),
                                                       params={'__a': 1})
            return location_json["location"]

    @staticmethod
    def json_encoder(obj) -> Dict[str, Any]:
        """Convert instance of :class:`Post` to a JSON-serializable dictionary."""
        if not isinstance(obj, Post):
            raise TypeError("Object of type {} is not a Post object.".format(obj.__class__.__name__))
        jsondict = {}
        for prop in dir(Post):
            if prop[0].isupper() or prop[0] == '_':
                # skip uppercase and private properties
                continue
            val = obj.__getattribute__(prop)
            if val is True or val is False or isinstance(val, (str, int, float, list)):
                jsondict[prop] = val
            elif isinstance(val, datetime):
                jsondict[prop] = val.isoformat()
        return jsondict


class Profile:
    """
    An Instagram Profile.

    Provides methods for accessing profile properties, as well as :meth:`Profile.get_posts` and for own profile
    :meth:`Profile.get_saved_posts`.

    Instances are linked to an :class:`Instaloader` instance. This class implements == and is hashable.
    """
    def __init__(self, instaloader: 'Instaloader', identifier: Union[str, int]):
        """
        Lookup Profile information and create Profile instance.

        :param instaloader: :class:`Instaloader` instance used for queries etc.
        :param identifier: Profile name (string) or Profile ID (integer).
        """
        self._instaloader = instaloader

        profile_name = identifier if isinstance(identifier, str) else \
            self._instaloader.get_username_by_id(identifier)
        try:
            metadata = self._instaloader.get_json('{}/'.format(profile_name), params={'__a': 1})
            self._metadata = metadata['graphql'] if 'graphql' in metadata else metadata
        except QueryReturnedNotFoundException:
            raise ProfileNotExistsException('Profile {} does not exist.'.format(identifier))

    @property
    def userid(self) -> int:
        return int(self._metadata['user']['id'])

    @property
    def username(self) -> str:
        return self._metadata['user']['username']

    def __repr__(self):
        return '<Profile {} ({})>'.format(self.username, self.userid)

    def __eq__(self, o: object) -> bool:
        if isinstance(o, Profile):
            return self.userid == o.userid
        return NotImplemented

    def __hash__(self) -> int:
        return hash(self.userid)

    @property
    def is_private(self) -> bool:
        return self._metadata['user']['is_private']

    @property
    def followed_by_viewer(self) -> bool:
        return self._metadata['user']['followed_by_viewer']

    @property
    def mediacount(self) -> int:
        if "media" in self._metadata["user"]:
            # backwards compatibility with old non-graphql structure
            return self._metadata["user"]["media"]["count"]
        return self._metadata["user"]["edge_owner_to_timeline_media"]["count"]

    @property
    def biography(self) -> str:
        return self._metadata['user']['biography']

    @property
    def blocked_by_viewer(self) -> bool:
        return self._metadata['user']['blocked_by_viewer']

    @property
    def follows_viewer(self) -> bool:
        return self._metadata['user']['follows_viewer']

    @property
    def full_name(self) -> str:
        return self._metadata['user']['full_name']

    @property
    def has_blocked_viewer(self) -> bool:
        return self._metadata['user']['has_blocked_viewer']

    @property
    def has_requested_viewer(self) -> bool:
        return self._metadata['user']['has_requested_viewer']

    @property
    def is_verified(self) -> bool:
        return self._metadata['user']['is_verified']

    @property
    def requested_by_viewer(self) -> bool:
        return self._metadata['user']['requested_by_viewer']

    @property
    def profile_pic_url(self) -> str:
        return self._metadata["user"]["profile_pic_url_hd"] if "profile_pic_url_hd" in self._metadata["user"] \
            else self._metadata["user"]["profile_pic_url"]

    def get_posts(self) -> Iterator[Post]:
        """Retrieve all posts from a profile."""
        if 'media' in self._metadata['user']:
            # backwards compatibility with old non-graphql structure
            yield from (Post(self._instaloader, node, owner_profile=self)
                        for node in self._metadata['user']['media']['nodes'])
            has_next_page = self._metadata['user']['media']['page_info']['has_next_page']
            end_cursor = self._metadata['user']['media']['page_info']['end_cursor']
        else:
            yield from (Post(self._instaloader, edge['node'], owner_profile=self)
                        for edge in self._metadata['user']['edge_owner_to_timeline_media']['edges'])
            has_next_page = self._metadata['user']['edge_owner_to_timeline_media']['page_info']['has_next_page']
            end_cursor = self._metadata['user']['edge_owner_to_timeline_media']['page_info']['end_cursor']
        while has_next_page:
            # We do not use self.graphql_node_list() here, because profile_metadata
            # lets us obtain the first 12 nodes 'for free'
            data = self._instaloader.graphql_query("472f257a40c653c64c666ce877d59d2b",
                                                   {'id': self.userid,
                                                    'first': Instaloader.GRAPHQL_PAGE_LENGTH,
                                                    'after': end_cursor},
                                                   'https://www.instagram.com/{0}/'.format(self.username))
            media = data['data']['user']['edge_owner_to_timeline_media']
            yield from (Post(self._instaloader, edge['node'], owner_profile=self)
                        for edge in media['edges'])
            has_next_page = media['page_info']['has_next_page']
            end_cursor = media['page_info']['end_cursor']

    def get_saved_posts(self) -> Iterator[Post]:
        """Get Posts that are marked as saved by the user."""

        if self.username != self._instaloader.username:
            raise LoginRequiredException("--login={} required to get that profile's saved posts.".format(self.username))

        data = self._metadata

        while True:
            if "edge_saved_media" in data["user"]:
                is_edge = True
                saved_media = data["user"]["edge_saved_media"]
            else:
                is_edge = False
                saved_media = data["user"]["saved_media"]

            if is_edge:
                yield from (Post(self._instaloader, edge["node"]) for edge in saved_media["edges"])
            else:
                yield from (Post(self._instaloader, node) for node in saved_media["nodes"])

            if not saved_media["page_info"]["has_next_page"]:
                break
            data = self._instaloader.graphql_query("f883d95537fbcd400f466f63d42bd8a1",
                                                   {'id': self.userid, 'first': Instaloader.GRAPHQL_PAGE_LENGTH,
                                                    'after': saved_media["page_info"]["end_cursor"]})['data']


class Tristate(Enum):
    """Tri-state to encode whether we should save certain information, i.e. videos, captions, comments or geotags.

    :attr:`never`
        Do not save, even if the information is available without any additional request,

    :attr:`no_extra_query`
        Save if and only if available without doing additional queries,

    :attr:`always`
        Save (and query, if neccessary).
    """
    never = 0
    no_extra_query = 1
    always = 2


<<<<<<< HEAD
def _requires_login(func: Callable) -> Callable:
    """Decorator to raise an exception if herewith-decorated function is called without being logged in"""
    @wraps(func)
    def call(instaloader, *args, **kwargs):
        if not instaloader.is_logged_in:
            raise LoginRequiredException("--login=USERNAME required.")
        return func(instaloader, *args, **kwargs)
    # pylint:disable=no-member
    call.__doc__ += ":raises LoginRequiredException: If called without being logged in.\n"
    return call
=======
class _PathPattern(str):
    """Class overriding :meth:`str.format` for character substitution in paths for Windows, see issue #84."""

    def format(self, *args: Any, **kwargs: Any) -> str:
        ret = super().format(*args, **kwargs)
        return ret.replace(':', '\ua789') if platform.system() == 'Windows' else ret
>>>>>>> 6764cd96


class Instaloader:
    GRAPHQL_PAGE_LENGTH = 200

    def __init__(self,
                 sleep: bool = True, quiet: bool = False,
                 user_agent: Optional[str] = None,
                 dirname_pattern: Optional[str] = None,
                 filename_pattern: Optional[str] = None,
                 download_videos: Tristate = Tristate.always,
                 download_video_thumbnails: Tristate = Tristate.always,
                 download_geotags: Tristate = Tristate.no_extra_query,
                 save_captions: Tristate = Tristate.no_extra_query,
                 download_comments: Tristate = Tristate.no_extra_query,
                 save_metadata: Tristate = Tristate.never,
                 max_connection_attempts: int = 3):
        """Instaloader."""

        # configuration parameters
        self.user_agent = user_agent if user_agent is not None else default_user_agent()
        self.session = self._get_anonymous_session()
        self.username = None
        self.sleep = sleep
        self.quiet = quiet
        self.dirname_pattern = _PathPattern(dirname_pattern if dirname_pattern is not None else '{target}')
        if filename_pattern is not None:
            filename_pattern = re.sub(r"({(?:post\.)?date)([:}])", r"\1_utc\2", filename_pattern)
            self.filename_pattern_old = filename_pattern.replace('{date_utc}', '{date_utc:%Y-%m-%d_%H-%M-%S}')
            self.filename_pattern_old = _PathPattern(re.sub(r"(?i)({(?:post\.)?date_utc:[^}]*?)_UTC",
                                                            r"\1", self.filename_pattern_old))
            filename_pattern = re.sub(r"(?i)({(date_utc|post\.date_utc):(?![^}]*UTC[^}]*).*?)}",
                                      r"\1_UTC}", filename_pattern)
            self.filename_pattern = _PathPattern(filename_pattern.replace('{date_utc}',
                                                                          '{date_utc:%Y-%m-%d_%H-%M-%S_UTC}'))
        else:
            self.filename_pattern = _PathPattern('{date_utc:%Y-%m-%d_%H-%M-%S_UTC}')
            self.filename_pattern_old = _PathPattern('{date_utc:%Y-%m-%d_%H-%M-%S}')
        self.download_videos = download_videos
        self.download_video_thumbnails = download_video_thumbnails
        self.download_geotags = download_geotags
        self.save_captions = save_captions
        self.download_comments = download_comments
        self.save_metadata = save_metadata
        self.max_connection_attempts = max_connection_attempts

        # error log, filled with error() and printed at the end of Instaloader.main()
        self.error_log = []

        # For the adaption of sleep intervals (rate control)
        self.previous_queries = dict()

    @property
    def is_logged_in(self) -> bool:
        """True, if this Instaloader instance is logged in."""
        return bool(self.username)

    @contextmanager
    def anonymous_copy(self):
        """Yield an anonymous, otherwise equally-configured copy of an Instaloader instance; Then copy its error log."""
        new_loader = Instaloader(self.sleep, self.quiet, self.user_agent,
                                 self.dirname_pattern, self.filename_pattern,
                                 self.download_videos,
                                 self.download_video_thumbnails,
                                 self.download_geotags,
                                 self.save_captions, self.download_comments,
                                 self.save_metadata, self.max_connection_attempts)
        new_loader.previous_queries = self.previous_queries
        yield new_loader
        self.error_log.extend(new_loader.error_log)
        self.previous_queries = new_loader.previous_queries

    def _log(self, *msg, sep='', end='\n', flush=False):
        """Log a message to stdout that can be suppressed with --quiet."""
        if not self.quiet:
            print(*msg, sep=sep, end=end, flush=flush)

    def error(self, msg, repeat_at_end = True):
        """Log a non-fatal error message to stderr, which is repeated at program termination.

        :param repeat_at_end: Set to false if the message should be printed, but not repeated at program termination."""
        print(msg, file=sys.stderr)
        if repeat_at_end:
            self.error_log.append(msg)

    @contextmanager
    def _error_catcher(self, extra_info: Optional[str] = None):
        """
        Context manager to catch, print and record InstaloaderExceptions.

        :param extra_info: String to prefix error message with."""
        try:
            yield
        except InstaloaderException as err:
            if extra_info:
                self.error('{}: {}'.format(extra_info, err))
            else:
                self.error('{}'.format(err))

    def _sleep(self):
        """Sleep a short time if self.sleep is set. Called before each request to instagram.com."""
        if self.sleep:
            time.sleep(random.uniform(0.5, 3))

    def _get_and_write_raw(self, url: str, filename: str, _attempt = 1) -> None:
        """Downloads raw data.

        :raises QueryReturnedNotFoundException: When the server responds with a 404.
        :raises ConnectionException: When download repeatedly failed."""
        try:
            resp = self._get_anonymous_session().get(url, stream=True)
            if resp.status_code == 200:
                self._log(filename, end=' ', flush=True)
                with open(filename, 'wb') as file:
                    resp.raw.decode_content = True
                    shutil.copyfileobj(resp.raw, file)
            else:
                if resp.status_code == 403:
                    # suspected invalid URL signature
                    raise QueryReturnedForbiddenException("403 when accessing {}.".format(url))
                if resp.status_code == 404:
                    # 404 not worth retrying.
                    raise QueryReturnedNotFoundException("404 when accessing {}.".format(url))
                raise ConnectionException("HTTP error code {}.".format(resp.status_code))
        except (urllib3.exceptions.HTTPError, requests.exceptions.RequestException, ConnectionException) as err:
            error_string = "URL {}: {}".format(url, err)
            if _attempt == self.max_connection_attempts:
                raise ConnectionException(error_string)
            self.error(error_string + " [retrying; skip with ^C]", repeat_at_end=False)
            try:
                self._sleep()
                self._get_and_write_raw(url, filename, _attempt + 1)
            except KeyboardInterrupt:
                self.error("[skipped by user]", repeat_at_end=False)
                raise ConnectionException(error_string)

    def get_json(self, url: str, params: Dict[str, Any],
                 session: Optional[requests.Session] = None, _attempt = 1) -> Dict[str, Any]:
        """JSON request to Instagram.

        :param url: URL, relative to www.instagram.com/
        :param params: GET parameters
        :param session: Session to use, or None to use self.session
        :return: Decoded response dictionary
        :raises QueryReturnedNotFoundException: When the server responds with a 404.
        :raises ConnectionException: When query repeatedly failed.
        """
        def graphql_query_waittime(query_hash: str, untracked_queries: bool = False) -> int:
            sliding_window = 660
            timestamps = self.previous_queries.get(query_hash)
            if not timestamps:
                return sliding_window if untracked_queries else 0
            current_time = time.monotonic()
            timestamps = list(filter(lambda t: t > current_time - sliding_window, timestamps))
            self.previous_queries[query_hash] = timestamps
            if len(timestamps) < 100 and not untracked_queries:
                return 0
            return round(min(timestamps) + sliding_window - current_time) + 6
        is_graphql_query = 'query_hash' in params and 'graphql/query' in url
        if is_graphql_query:
            query_hash = params['query_hash']
            waittime = graphql_query_waittime(query_hash)
            if waittime > 0:
                self._log('\nToo many queries in the last time. Need to wait {} seconds.'.format(waittime))
                time.sleep(waittime)
            timestamp_list = self.previous_queries.get(query_hash)
            if timestamp_list is not None:
                timestamp_list.append(time.monotonic())
            else:
                self.previous_queries[query_hash] = [time.monotonic()]
        sess = session if session else self.session
        try:
            self._sleep()
            resp = sess.get('https://www.instagram.com/' + url, params=params, allow_redirects=False)
            while resp.is_redirect:
                redirect_url = resp.headers['location']
                self._log('\nHTTP redirect from {} to {}'.format('https://www.instagram.com/' + url, redirect_url))
                if redirect_url.index('https://www.instagram.com/') == 0:
                    resp = sess.get(redirect_url if redirect_url.endswith('/') else redirect_url + '/',
                                    params=params, allow_redirects=False)
                else:
                    break
            if resp.status_code == 404:
                raise QueryReturnedNotFoundException("404")
            if resp.status_code == 429:
                raise TooManyRequestsException("429 - Too Many Requests")
            if resp.status_code != 200:
                raise ConnectionException("HTTP error code {}.".format(resp.status_code))
            resp_json = resp.json()
            if 'status' in resp_json and resp_json['status'] != "ok":
                if 'message' in resp_json:
                    raise ConnectionException("Returned \"{}\" status, message \"{}\".".format(resp_json['status'],
                                                                                               resp_json['message']))
                else:
                    raise ConnectionException("Returned \"{}\" status.".format(resp_json['status']))
            return resp_json
        except (ConnectionException, json.decoder.JSONDecodeError, requests.exceptions.RequestException) as err:
            error_string = "JSON Query to {}: {}".format(url, err)
            if _attempt == self.max_connection_attempts:
                raise ConnectionException(error_string)
            self.error(error_string + " [retrying; skip with ^C]", repeat_at_end=False)
            text_for_429 = ("HTTP error code 429 was returned because too many queries occured in the last time. "
                            "Please do not use Instagram in your browser or run multiple instances of Instaloader "
                            "in parallel.")
            try:
                if isinstance(err, TooManyRequestsException):
                    print(textwrap.fill(text_for_429), file=sys.stderr)
                    if is_graphql_query:
                        waittime = graphql_query_waittime(query_hash=params['query_hash'], untracked_queries=True)
                        if waittime > 0:
                            self._log('The request will be retried in {} seconds.'.format(waittime))
                            time.sleep(waittime)
                self._sleep()
                return self.get_json(url, params, sess, _attempt + 1)
            except KeyboardInterrupt:
                self.error("[skipped by user]", repeat_at_end=False)
                raise ConnectionException(error_string)

    def _default_http_header(self, empty_session_only: bool = False) -> Dict[str, str]:
        """Returns default HTTP header we use for requests."""
        header = {'Accept-Encoding': 'gzip, deflate',
                  'Accept-Language': 'en-US,en;q=0.8',
                  'Connection': 'keep-alive',
                  'Content-Length': '0',
                  'Host': 'www.instagram.com',
                  'Origin': 'https://www.instagram.com',
                  'Referer': 'https://www.instagram.com/',
                  'User-Agent': self.user_agent,
                  'X-Instagram-AJAX': '1',
                  'X-Requested-With': 'XMLHttpRequest'}
        if empty_session_only:
            del header['Host']
            del header['Origin']
            del header['Referer']
            del header['X-Instagram-AJAX']
            del header['X-Requested-With']
        return header

    def _get_anonymous_session(self) -> requests.Session:
        """Returns our default anonymous requests.Session object."""
        session = requests.Session()
        session.cookies.update({'sessionid': '', 'mid': '', 'ig_pr': '1',
                                'ig_vw': '1920', 'csrftoken': '',
                                's_network': '', 'ds_user_id': ''})
        session.headers.update(self._default_http_header(empty_session_only=True))
        return session

    def graphql_query(self, query_hash: str, variables: Dict[str, Any],
                      referer: Optional[str] = None) -> Dict[str, Any]:
        """
        Do a GraphQL Query.

        :param query_hash: Query identifying hash.
        :param variables: Variables for the Query.
        :param referer: HTTP Referer, or None.
        :return: The server's response dictionary.
        """
        tmpsession = copy_session(self.session)
        tmpsession.headers.update(self._default_http_header(empty_session_only=True))
        del tmpsession.headers['Connection']
        del tmpsession.headers['Content-Length']
        tmpsession.headers['authority'] = 'www.instagram.com'
        tmpsession.headers['scheme'] = 'https'
        tmpsession.headers['accept'] = '*/*'
        if referer is not None:
            tmpsession.headers['referer'] = urllib.parse.quote(referer)
        resp_json = self.get_json('graphql/query',
                                  params={'query_hash': query_hash,
                                          'variables': json.dumps(variables, separators=(',', ':'))},
                                  session=tmpsession)
        if 'status' not in resp_json:
            self.error("GraphQL response did not contain a \"status\" field.")
        return resp_json

    def get_username_by_id(self, profile_id: int) -> str:
        """To get the current username of a profile, given its unique ID, this function can be used."""
        data = self.graphql_query("472f257a40c653c64c666ce877d59d2b", {'id': str(profile_id), 'first': 1})['data']['user']
        if data:
            data = data["edge_owner_to_timeline_media"]
        else:
            raise ProfileNotExistsException("No profile found, the user may have blocked you (ID: " +
                                            str(profile_id) + ").")
        if not data['edges']:
            if data['count'] == 0:
                raise ProfileHasNoPicsException("Profile with ID {0}: no pics found.".format(str(profile_id)))
            else:
                raise LoginRequiredException("Login required to determine username (ID: " + str(profile_id) + ").")
        else:
            return Post.from_mediaid(self, int(data['edges'][0]["node"]["id"])).owner_username

    def get_id_by_username(self, profile: str) -> int:
        """Each Instagram profile has its own unique ID which stays unmodified even if a user changes
        his/her username. To get said ID, given the profile's name, you may call this function."""
        return Profile(self, profile).userid

    def graphql_node_list(self, query_hash: str, query_variables: Dict[str, Any],
                          query_referer: Optional[str],
                          edge_extractor: Callable[[Dict[str, Any]], Dict[str, Any]]) -> Iterator[Dict[str, Any]]:
        """Retrieve a list of GraphQL nodes."""
        query_variables['first'] = Instaloader.GRAPHQL_PAGE_LENGTH
        data = self.graphql_query(query_hash, query_variables, query_referer)
        while True:
            edge_struct = edge_extractor(data)
            yield from [edge['node'] for edge in edge_struct['edges']]
            if edge_struct['page_info']['has_next_page']:
                query_variables['after'] = edge_struct['page_info']['end_cursor']
                data = self.graphql_query(query_hash, query_variables, query_referer)
            else:
                break

    @_requires_login
    def get_followers(self, profile: str) -> Iterator[Dict[str, Any]]:
        """
        Retrieve list of followers of given profile.
        To use this, one needs to be logged in and private profiles has to be followed,
        otherwise this returns an empty list.

        :param profile: Name of profile to lookup followers.
        """
        yield from self.graphql_node_list("37479f2b8209594dde7facb0d904896a",
                                          {'id': str(self.get_id_by_username(profile))},
                                          'https://www.instagram.com/' + profile + '/',
                                          lambda d: d['data']['user']['edge_followed_by'])

    @_requires_login
    def get_followees(self, profile: str) -> Iterator[Dict[str, Any]]:
        """
        Retrieve list of followees (followings) of given profile.
        To use this, one needs to be logged in and private profiles has to be followed,
        otherwise this returns an empty list.

        :param profile: Name of profile to lookup followers.
        """
        yield from self.graphql_node_list("58712303d941c6855d4e888c5f0cd22f",
                                          {'id': str(self.get_id_by_username(profile))},
                                          'https://www.instagram.com/' + profile + '/',
                                          lambda d: d['data']['user']['edge_follow'])

    def download_pic(self, filename: str, url: str, mtime: datetime,
                     filename_alt: Optional[str] = None, filename_suffix: Optional[str] = None) -> bool:
        """Downloads and saves picture with given url under given directory with given timestamp.
        Returns true, if file was actually downloaded, i.e. updated."""
        urlmatch = re.search('\\.[a-z0-9]*\\?', url)
        file_extension = url[-3:] if urlmatch is None else urlmatch.group(0)[1:-1]
        if filename_suffix is not None:
            filename += '_' + filename_suffix
            if filename_alt is not None:
                filename_alt += '_' + filename_suffix
        filename += '.' + file_extension
        if os.path.isfile(filename):
            self._log(filename + ' exists', end=' ', flush=True)
            return False
        if filename_alt is not None:
            filename_alt += '.' + file_extension
            if os.path.isfile(filename_alt):
                self._log(filename_alt + 'exists', end=' ', flush=True)
                return False
        self._get_and_write_raw(url, filename)
        os.utime(filename, (datetime.now().timestamp(), mtime.timestamp()))
        return True

    def save_metadata_json(self, filename: str, post: Post) -> None:
        """Saves metadata JSON file of a :class:`Post`."""
        filename += '.json'
        json.dump(post, fp=open(filename, 'w'), indent=4, default=Post.json_encoder)
        self._log('json', end=' ', flush=True)

    def update_comments(self, filename: str, post: Post, filename_alt: Optional[str] = None) -> None:
        try:
            filename_current = filename + '_comments.json'
            comments = json.load(open(filename_current))
        except FileNotFoundError:
            try:
                filename_current = filename_alt + '_comments.json'
                comments = json.load(open(filename_current))
            except (FileNotFoundError, TypeError):
                filename_current = filename + '_comments.json'
                comments = list()
        comments.extend(post.get_comments())
        if comments:
            with open(filename_current, 'w') as file:
                comments_list = sorted(sorted(list(comments), key=lambda t: t['id']),
                                       key=lambda t: t['created_at'], reverse=True)
                unique_comments_list = [comments_list[0]]
                #for comment in comments_list:
                #    if unique_comments_list[-1]['id'] != comment['id']:
                #        unique_comments_list.append(comment)
                #file.write(json.dumps(unique_comments_list, indent=4))
                #pylint:disable=invalid-name
                for x, y in zip(comments_list[:-1], comments_list[1:]):
                    if x['id'] != y['id']:
                        unique_comments_list.append(y)
                file.write(json.dumps(unique_comments_list, indent=4))
            os.rename(filename_current, filename + '_comments.json')
            self._log('comments', end=' ', flush=True)

    def save_caption(self, filename: str, mtime: datetime, caption: str, filename_alt: Optional[str] = None) -> None:
        """Updates picture caption"""
        filename += '.txt'
        if filename_alt is not None:
            filename_alt += '.txt'
        pcaption = caption.replace('\n', ' ').strip()
        caption = caption.encode("UTF-8")
        pcaption = '[' + ((pcaption[:29] + u"\u2026") if len(pcaption) > 31 else pcaption) + ']'
        with suppress(FileNotFoundError):
            try:
                with open(filename, 'rb') as file:
                    file_caption = file.read()
            except FileNotFoundError:
                if filename_alt is not None:
                    with open(filename_alt, 'rb') as file:
                        file_caption = file.read()
            if file_caption.replace(b'\r\n', b'\n') == caption.replace(b'\r\n', b'\n'):
                try:
                    self._log(pcaption + ' unchanged', end=' ', flush=True)
                except UnicodeEncodeError:
                    self._log('txt unchanged', end=' ', flush=True)
                return None
            else:
                def get_filename(file, index):
                    return file if index == 0 else (file[:-4] + '_old_' +
                                                    (str(0) if index < 10 else str()) + str(index) + file[-4:])

                i = 0
                file_exists_list = []
                while True:
                    file_exists_list.append(1 if os.path.isfile(get_filename(filename, i)) else 0)
                    if not file_exists_list[i] and filename_alt is not None:
                        file_exists_list[i] = 2 if os.path.isfile(get_filename(filename_alt, i)) else 0
                    if not file_exists_list[i]:
                        break
                    i = i + 1
                for index in range(i, 0, -1):
                    os.rename(get_filename(filename if file_exists_list[index - 1] % 2 else filename_alt, index - 1),
                              get_filename(filename, index))
                try:
                    self._log(pcaption + ' updated', end=' ', flush=True)
                except UnicodeEncodeError:
                    self._log('txt updated', end=' ', flush=True)
        try:
            self._log(pcaption, end=' ', flush=True)
        except UnicodeEncodeError:
            self._log('txt', end=' ', flush=True)
        with open(filename, 'wb') as text_file:
            shutil.copyfileobj(BytesIO(caption), text_file)
        os.utime(filename, (datetime.now().timestamp(), mtime.timestamp()))

    def save_location(self, filename: str, location_json: Dict[str, str], mtime: datetime) -> None:
        filename += '_location.txt'
        location_string = (location_json["name"] + "\n" +
                           "https://maps.google.com/maps?q={0},{1}&ll={0},{1}\n".format(location_json["lat"],
                                                                                        location_json["lng"]))
        with open(filename, 'wb') as text_file:
            shutil.copyfileobj(BytesIO(location_string.encode()), text_file)
        os.utime(filename, (datetime.now().timestamp(), mtime.timestamp()))
        self._log('geo', end=' ', flush=True)

    def download_profilepic(self, profile: Profile) -> None:
        """Downloads and saves profile pic."""

        def _epoch_to_string(epoch: datetime) -> str:
            return epoch.strftime('%Y-%m-%d_%H-%M-%S')

        date_object = datetime.strptime(self._get_anonymous_session().head(profile.profile_pic_url).headers["Last-Modified"],
                                        '%a, %d %b %Y %H:%M:%S GMT')
        if ((format_string_contains_key(self.dirname_pattern, 'profile') or
             format_string_contains_key(self.dirname_pattern, 'target'))):
            filename = '{0}/{1}_UTC_profile_pic.{2}'.format(self.dirname_pattern.format(profile=profile.username.lower(),
                                                                                        target=profile.username.lower()),
                                                            _epoch_to_string(date_object), profile.profile_pic_url[-3:])
        else:
            filename = '{0}/{1}_{2}_UTC_profile_pic.{3}'.format(self.dirname_pattern.format(), profile.username.lower(),
                                                                _epoch_to_string(date_object), profile.profile_pic_url[-3:])
        if os.path.isfile(filename):
            self._log(filename + ' already exists')
            return None
        url_best = re.sub(r'/s([1-9][0-9]{2})x\1/', '/s2048x2048/', profile.profile_pic_url)
        url_best = re.sub(r'/vp/[a-f0-9]{32}/[A-F0-9]{8}/', '/', url_best)      # remove signature
        try:
            self._get_and_write_raw(url_best, filename)
        except (QueryReturnedForbiddenException, QueryReturnedNotFoundException) as err:
            self.error('{} Retrying with lower quality version.'.format(err))
            self._get_and_write_raw(profile.profile_pic_url, filename)
        os.utime(filename, (datetime.now().timestamp(), date_object.timestamp()))
        self._log('') # log output of _get_and_write_raw() does not produce \n

    @_requires_login
    def save_session_to_file(self, filename: Optional[str] = None) -> None:
        """Saves internally stored :class:`requests.Session` object."""
        if filename is None:
            filename = get_default_session_filename(self.username)
        dirname = os.path.dirname(filename)
        if dirname != '' and not os.path.exists(dirname):
            os.makedirs(dirname)
            os.chmod(dirname, 0o700)
        with open(filename, 'wb') as sessionfile:
            os.chmod(filename, 0o600)
            pickle.dump(requests.utils.dict_from_cookiejar(self.session.cookies), sessionfile)
            self._log("Saved session to %s." % filename)

    def load_session_from_file(self, username: str, filename: Optional[str] = None) -> None:
        """Internally stores :class:`requests.Session` object loaded from file.

        If filename is None, the file with the default session path is loaded.

        :raises FileNotFoundError: If the file does not exist.
        """
        if filename is None:
            filename = get_default_session_filename(username)
        with open(filename, 'rb') as sessionfile:
            session = requests.Session()
            session.cookies = requests.utils.cookiejar_from_dict(pickle.load(sessionfile))
            session.headers.update(self._default_http_header())
            session.headers.update({'X-CSRFToken': session.cookies.get_dict()['csrftoken']})
            self._log("Loaded session from %s." % filename)
            self.session = session
            self.username = username

    def test_login(self) -> Optional[str]:
        """Returns the Instagram username to which given :class:`requests.Session` object belongs, or None."""
        data = self.graphql_query("d6f4427fbe92d846298cf93df0b937d3", {})
        return data["data"]["user"]["username"] if data["data"]["user"] is not None else None

    def login(self, user: str, passwd: str) -> None:
        """Log in to instagram with given username and password and internally store session object"""
        session = requests.Session()
        session.cookies.update({'sessionid': '', 'mid': '', 'ig_pr': '1',
                                'ig_vw': '1920', 'csrftoken': '',
                                's_network': '', 'ds_user_id': ''})
        session.headers.update(self._default_http_header())
        self._sleep()
        resp = session.get('https://www.instagram.com/')
        session.headers.update({'X-CSRFToken': resp.cookies['csrftoken']})
        self._sleep()
        login = session.post('https://www.instagram.com/accounts/login/ajax/',
                             data={'password': passwd, 'username': user}, allow_redirects=True)
        session.headers.update({'X-CSRFToken': login.cookies['csrftoken']})
        if login.status_code == 200:
            self.session = session
            if user == self.test_login():
                self.username = user
            else:
                self.username = None
                self.session = None
                raise BadCredentialsException('Login error! Check your credentials!')
        else:
            raise ConnectionException('Login error! Connection error!')

    def download_post(self, post: Post, target: str) -> bool:
        """
        Download everything associated with one instagram post node, i.e. picture, caption and video.

        :param post: Post to download.
        :param target: Target name, i.e. profile name, #hashtag, :feed; for filename.
        :return: True if something was downloaded, False otherwise, i.e. file was already there
        """

        # Format dirname and filename. post.owner_username might do an additional request, so only access it, if
        # {profile} is part of the dirname pattern or filename pattern.
        needs_profilename = (format_string_contains_key(self.dirname_pattern, 'profile') or
                             format_string_contains_key(self.filename_pattern, 'profile'))
        profilename = post.owner_username if needs_profilename else None
        dirname = self.dirname_pattern.format(profile=profilename, target=target.lower())
        filename = dirname + '/' + self.filename_pattern.format(profile=profilename, target=target.lower(),
                                                                date_utc=post.date_utc,
                                                                shortcode=post.shortcode,
                                                                post=post)
        filename_old = dirname + '/' + self.filename_pattern_old.replace("{post.date_utc", "{date_utc") \
                                                                .format(profile=profilename, target=target.lower(),
                                                                        date_utc=post.date_local,
                                                                        shortcode=post.shortcode,
                                                                        post=post)
        os.makedirs(os.path.dirname(filename), exist_ok=True)

        # Download the image(s) / video thumbnail and videos within sidecars if desired
        downloaded = False
        if post.typename == 'GraphSidecar':
            edge_number = 1
            for edge in post.get_sidecar_edges():
                # Download picture or video thumbnail
                if not edge['node']['is_video'] or self.download_video_thumbnails is Tristate.always:
                    downloaded |= self.download_pic(filename=filename,
                                                    filename_alt=filename_old,
                                                    url=edge['node']['display_url'],
                                                    mtime=post.date_local,
                                                    filename_suffix=str(edge_number))
                # Additionally download video if available and desired
                if edge['node']['is_video'] and self.download_videos is Tristate.always:
                    downloaded |= self.download_pic(filename=filename,
                                                    filename_alt=filename_old,
                                                    url=edge['node']['video_url'],
                                                    mtime=post.date_local,
                                                    filename_suffix=str(edge_number))
                edge_number += 1
        elif post.typename == 'GraphImage':
            downloaded = self.download_pic(filename=filename, filename_alt=filename_old,
                                           url=post.url, mtime=post.date_local)
        elif post.typename == 'GraphVideo':
            if self.download_video_thumbnails is Tristate.always:
                downloaded = self.download_pic(filename=filename, filename_alt=filename_old,
                                               url=post.url, mtime=post.date_local)
        else:
            self.error("Warning: {0} has unknown typename: {1}".format(post, post.typename))

        # Save caption if desired
        if self.save_captions is not Tristate.never:
            if post.caption:
                self.save_caption(filename=filename, filename_alt=filename_old,
                                  mtime=post.date_local, caption=post.caption)
            else:
                self._log("<no caption>", end=' ', flush=True)

        # Download video if desired
        if post.is_video and self.download_videos is Tristate.always:
            downloaded |= self.download_pic(filename=filename, filename_alt=filename_old,
                                            url=post.video_url, mtime=post.date_local)

        # Download geotags if desired
        if self.download_geotags is Tristate.always:
            location = post.get_location()
            if location:
                self.save_location(filename, location, post.date_local)

        # Update comments if desired
        if self.download_comments is Tristate.always:
            self.update_comments(filename=filename, filename_alt=filename_old, post=post)

        # Save metadata as JSON if desired.  It might require an extra query, depending on which information has been
        # already obtained.  Regarding Tristate interpretation, we always assume that it requires an extra query.
        if self.save_metadata is Tristate.always:
            self.save_metadata_json(filename, post)

        self._log()
        return downloaded

    @_requires_login
    def get_stories(self, userids: Optional[List[int]] = None) -> Iterator[Dict[str, Any]]:
        """Get available stories from followees or all stories of users whose ID are given.
        Does not mark stories as seen.
        To use this, one needs to be logged in

        :param userids: List of user IDs to be processed in terms of downloading their stories, or None.
        """

        if userids is None:
            data = self.graphql_query("d15efd8c0c5b23f0ef71f18bf363c704", {"only_stories": True})["data"]["user"]
            if data is None:
                raise BadResponseException('Bad stories reel JSON.')
            userids = list(edge["node"]["id"] for edge in data["feed_reels_tray"]["edge_reels_tray_to_reel"]["edges"])

        stories = self.graphql_query("bf41e22b1c4ba4c9f31b844ebb7d9056",
                                     {"reel_ids": userids, "precomposed_overlay": False})["data"]

        for media in stories["reels_media"]:
            yield media

    @_requires_login
    def download_stories(self,
                         userids: Optional[List[int]] = None,
                         fast_update: bool = False,
                         filename_target: str = ':stories') -> None:
        """
        Download available stories from user followees or all stories of users whose ID are given.
        Does not mark stories as seen.
        To use this, one needs to be logged in

        :param userids: List of user IDs to be processed in terms of downloading their stories
        :param fast_update: If true, abort when first already-downloaded picture is encountered
        :param filename_target: Replacement for {target} in dirname_pattern and filename_pattern
        """

        if not userids:
            self._log("Retrieving all visible stories...")

        if format_string_contains_key(self.filename_pattern, 'post'):
            raise InvalidArgumentException("The \"post\" keyword is not supported in the filename pattern when "
                                           "downloading stories.")

        for user_stories in self.get_stories(userids):
            if "items" not in user_stories:
                raise BadResponseException('Bad reel media JSON.')
            name = user_stories["user"]["username"].lower()
            self._log("Retrieving stories from profile {}.".format(name))
            totalcount = len(user_stories["items"])
            count = 1
            for item in user_stories["items"]:
                self._log("[%3i/%3i] " % (count, totalcount), end="", flush=True)
                count += 1
                with self._error_catcher('Download story from user {}'.format(name)):
                    downloaded = self.download_story(item, filename_target, name)
                    if fast_update and not downloaded:
                        break

    def download_story(self, item: Dict[str, Any], target: str, profile: str) -> bool:
        """Download one user story.

        :param item: Story item, as in story['items'] for story in :meth:`get_stories`
        :param target: Replacement for {target} in dirname_pattern and filename_pattern
        :param profile: Owner profile name
        :return: True if something was downloaded, False otherwise, i.e. file was already there
        """

        shortcode = mediaid_to_shortcode(int(item["id"]))
        date_local = datetime.fromtimestamp(item["taken_at_timestamp"])
        date_utc = datetime.utcfromtimestamp(item["taken_at_timestamp"])
        dirname = self.dirname_pattern.format(profile=profile, target=target)
        filename = dirname + '/' + self.filename_pattern.format(profile=profile, target=target,
                                                                date_utc=date_utc,
                                                                shortcode=shortcode)
        filename_old = dirname + '/' + self.filename_pattern_old.format(profile=profile, target=target,
                                                                        date_utc=date_local,
                                                                        shortcode=shortcode)
        os.makedirs(os.path.dirname(filename), exist_ok=True)
        downloaded = False
        if not item["is_video"] or self.download_video_thumbnails is Tristate.always:
            url = item["display_resources"][-1]["src"]
            downloaded = self.download_pic(filename=filename,
                                           filename_alt=filename_old,
                                           url=url,
                                           mtime=date_local)
        if item["is_video"] and self.download_videos is Tristate.always:
            downloaded |= self.download_pic(filename=filename,
                                            filename_alt=filename_old,
                                            url=item["video_resources"][-1]["src"],
                                            mtime=date_local)
        self._log()
        return downloaded

    @_requires_login
    def get_feed_posts(self) -> Iterator[Post]:
        """Get Posts of the user's feed."""

        if not self.is_logged_in:
            return
        data = self.graphql_query("d6f4427fbe92d846298cf93df0b937d3", {})["data"]

        while True:
            feed = data["user"]["edge_web_feed_timeline"]
            yield from (Post(self, edge["node"]) for edge in feed["edges"]
                        if not edge["node"]["__typename"] == "GraphSuggestedUserFeedUnit")
            if not feed["page_info"]["has_next_page"]:
                break
            data = self.graphql_query("d6f4427fbe92d846298cf93df0b937d3",
                                      {'fetch_media_item_count': 12,
                                       'fetch_media_item_cursor': feed["page_info"]["end_cursor"],
                                       'fetch_comment_count': 4,
                                       'fetch_like': 10,
                                       'has_stories': False})["data"]

    @_requires_login
    def download_feed_posts(self, max_count: int = None, fast_update: bool = False,
                            filter_func: Optional[Callable[[Post], bool]] = None) -> None:
        """
        Download pictures from the user's feed.

        Example to download up to the 20 pics the user last liked::

            loader = Instaloader()
            loader.load_session_from_file('USER')
            loader.download_feed_posts(max_count=20, fast_update=True,
                                       filter_func=lambda post: post.viewer_has_liked)

        :param max_count: Maximum count of pictures to download
        :param fast_update: If true, abort when first already-downloaded picture is encountered
        :param filter_func: function(post), which returns True if given picture should be downloaded
        """
        self._log("Retrieving pictures from your feed...")
        count = 1
        for post in self.get_feed_posts():
            if max_count is not None and count > max_count:
                break
            name = post.owner_username
            if filter_func is not None and not filter_func(post):
                self._log("<pic by %s skipped>" % name, flush=True)
                continue
            self._log("[%3i] %s " % (count, name), end="", flush=True)
            count += 1
            with self._error_catcher('Download feed'):
                downloaded = self.download_post(post, target=':feed')
                if fast_update and not downloaded:
                    break

    @_requires_login
    def download_saved_posts(self, max_count: int = None, fast_update: bool = False,
                             filter_func: Optional[Callable[[Post], bool]] = None) -> None:
        """Download user's saved pictures.

        :param max_count: Maximum count of pictures to download
        :param fast_update: If true, abort when first already-downloaded picture is encountered
        :param filter_func: function(post), which returns True if given picture should be downloaded
        """
        self._log("Retrieving saved posts...")
        count = 1
        for post in Profile(self, self.username).get_saved_posts():
            if max_count is not None and count > max_count:
                break
            name = post.owner_username
            if filter_func is not None and not filter_func(post):
                self._log("<pic by {} skipped".format(name), flush=True)
                continue
            self._log("[{:>3}] {} ".format(count, name), end=str(), flush=True)
            count += 1
            with self._error_catcher('Download saved posts'):
                downloaded = self.download_post(post, target=':saved')
                if fast_update and not downloaded:
                    break

    def get_hashtag_posts(self, hashtag: str) -> Iterator[Post]:
        """Get Posts associated with a #hashtag."""
        yield from (Post(self, node) for node in
                    self.graphql_node_list("298b92c8d7cad703f7565aa892ede943", {'tag_name': hashtag},
                                           'https://www.instagram.com/explore/tags/{0}/'.format(hashtag),
                                           lambda d: d['data']['hashtag']['edge_hashtag_to_media']))

    def download_hashtag(self, hashtag: str,
                         max_count: Optional[int] = None,
                         filter_func: Optional[Callable[[Post], bool]] = None,
                         fast_update: bool = False) -> None:
        """Download pictures of one hashtag.

        To download the last 30 pictures with hashtag #cat, do::

            loader = Instaloader()
            loader.download_hashtag('cat', max_count=30)

        :param hashtag: Hashtag to download, without leading '#'
        :param max_count: Maximum count of pictures to download
        :param filter_func: function(post), which returns True if given picture should be downloaded
        :param fast_update: If true, abort when first already-downloaded picture is encountered
        """
        hashtag = hashtag.lower()
        self._log("Retrieving pictures with hashtag {}...".format(hashtag))
        count = 1
        for post in self.get_hashtag_posts(hashtag):
            if max_count is not None and count > max_count:
                break
            self._log('[{0:3d}] #{1} '.format(count, hashtag), end='', flush=True)
            if filter_func is not None and not filter_func(post):
                self._log('<skipped>')
                continue
            count += 1
            with self._error_catcher('Download hashtag #{}'.format(hashtag)):
                downloaded = self.download_post(post, target='#' + hashtag)
                if fast_update and not downloaded:
                    break

    def check_profile_id(self, profile_name: str, profile: Optional[Profile] = None) -> str:
        """
        Consult locally stored ID of profile with given name, check whether ID matches and whether name
        has changed and return current name of the profile, and store ID of profile.

        :param profile_name: Profile name
        :param profile: The :class:`Profile`, or None if the profile was not found
        :return: current profile name, profile id
        """
        profile_exists = profile is not None
        if ((format_string_contains_key(self.dirname_pattern, 'profile') or
             format_string_contains_key(self.dirname_pattern, 'target'))):
            id_filename = '{0}/id'.format(self.dirname_pattern.format(profile=profile_name.lower(),
                                                                      target=profile_name.lower()))
        else:
            id_filename = '{0}/{1}_id'.format(self.dirname_pattern.format(), profile_name.lower())
        try:
            with open(id_filename, 'rb') as id_file:
                profile_id = int(id_file.read())
            if (not profile_exists) or \
                    (profile_id != profile.userid):
                if profile_exists:
                    self._log("Profile {0} does not match the stored unique ID {1}.".format(profile_name, profile_id))
                else:
                    self._log("Trying to find profile {0} using its unique ID {1}.".format(profile_name, profile_id))
                newname = self.get_username_by_id(profile_id)
                self._log("Profile {0} has changed its name to {1}.".format(profile_name, newname))
                if ((format_string_contains_key(self.dirname_pattern, 'profile') or
                     format_string_contains_key(self.dirname_pattern, 'target'))):
                    os.rename(self.dirname_pattern.format(profile=profile_name.lower(),
                                                          target=profile_name.lower()),
                              self.dirname_pattern.format(profile=newname.lower(),
                                                          target=newname.lower()))
                else:
                    os.rename('{0}/{1}_id'.format(self.dirname_pattern.format(), profile_name.lower()),
                              '{0}/{1}_id'.format(self.dirname_pattern.format(), newname.lower()))
                return newname
            return profile_name
        except FileNotFoundError:
            pass
        if profile_exists:
            os.makedirs(self.dirname_pattern.format(profile=profile_name.lower(),
                                                    target=profile_name.lower()), exist_ok=True)
            with open(id_filename, 'w') as text_file:
                text_file.write(str(profile.userid) + "\n")
                self._log("Stored ID {0} for profile {1}.".format(profile.userid, profile_name))
            return profile_name
        raise ProfileNotExistsException("Profile {0} does not exist.".format(profile_name))

    def download_profile(self, profile_name: str,
                         profile_pic: bool = True, profile_pic_only: bool = False,
                         fast_update: bool = False,
                         download_stories: bool = False, download_stories_only: bool = False,
                         filter_func: Optional[Callable[[Post], bool]] = None) -> None:
        """Download one profile"""
        profile_name = profile_name.lower()

        # Get profile main page json
        profile = None
        with suppress(ProfileNotExistsException):
            # ProfileNotExistsException is raised again later in check_profile_id() when we search the profile, so we
            # must suppress it here.
            profile = Profile(self, profile_name)

        # check if profile does exist or name has changed since last download
        # and update name and json data if necessary
        name_updated = self.check_profile_id(profile_name, profile)
        if name_updated != profile_name:
            profile_name = name_updated
            profile = Profile(self, profile_name)

        if self.is_logged_in and profile.has_blocked_viewer and not profile.is_private:
            # raising ProfileNotExistsException invokes "trying again anonymously" logic
            raise ProfileNotExistsException("Profile {} has blocked you".format(profile_name))

        # Download profile picture
        if profile_pic or profile_pic_only:
            with self._error_catcher('Download profile picture of {}'.format(profile_name)):
                self.download_profilepic(profile)
        if profile_pic_only:
            return

        # Catch some errors
        if profile.is_private:
            if not self.is_logged_in:
                raise LoginRequiredException("profile %s requires login" % profile_name)
            if not profile.followed_by_viewer and \
                    self.username != profile.username:
                raise PrivateProfileNotFollowedException("Profile %s: private but not followed." % profile_name)
        else:
            if self.is_logged_in and not (download_stories or download_stories_only):
                self._log("profile %s could also be downloaded anonymously." % profile_name)

        # Download stories, if requested
        if download_stories or download_stories_only:
            with self._error_catcher("Download stories of {}".format(profile_name)):
                self.download_stories(userids=[profile.userid], filename_target=profile_name, fast_update=fast_update)
        if download_stories_only:
            return

        # Iterate over pictures and download them
        self._log("Retrieving posts from profile {}.".format(profile_name))
        totalcount = profile.mediacount
        count = 1
        for post in profile.get_posts():
            self._log("[%3i/%3i] " % (count, totalcount), end="", flush=True)
            count += 1
            if filter_func is not None and not filter_func(post):
                self._log('<skipped>')
                continue
            with self._error_catcher('Download profile {}'.format(profile_name)):
                downloaded = self.download_post(post, target=profile_name)
                if fast_update and not downloaded:
                    break

    def interactive_login(self, username: str) -> None:
        """Logs in and internally stores session, asking user for password interactively.

        :raises LoginRequiredException: when in quiet mode."""
        if self.quiet:
            raise LoginRequiredException("Quiet mode requires given password or valid session file.")
        password = None
        while password is None:
            password = getpass.getpass(prompt="Enter Instagram password for %s: " % username)
            try:
                self.login(username, password)
            except BadCredentialsException as err:
                print(err, file=sys.stderr)
                password = None

    def main(self, targetlist: List[str], username: Optional[str] = None, password: Optional[str] = None,
             sessionfile: Optional[str] = None, max_count: Optional[int] = None,
             profile_pic: bool = True, profile_pic_only: bool = False,
             fast_update: bool = False,
             stories: bool = False, stories_only: bool = False,
             filter_str: Optional[str] = None) -> None:
        """Download set of profiles, hashtags etc. and handle logging in and session files if desired."""
        # Parse and generate filter function
        if filter_str is not None:
            filter_func = filterstr_to_filterfunc(filter_str, username is not None)
            self._log('Only download posts with property "{}".'.format(filter_str))
        else:
            filter_func = None
        # Login, if desired
        if username is not None:
            try:
                self.load_session_from_file(username, sessionfile)
            except FileNotFoundError as err:
                if sessionfile is not None:
                    print(err, file=sys.stderr)
                self._log("Session file does not exist yet - Logging in.")
            if not self.is_logged_in or username != self.test_login():
                if password is not None:
                    self.login(username, password)
                else:
                    self.interactive_login(username)
            self._log("Logged in as %s." % username)
        # Try block for KeyboardInterrupt (save session on ^C)
        profiles = set()
        try:
            # Generate set of profiles, already downloading non-profile targets
            for target in targetlist:
                with self._error_catcher(target):
                    if target[0] == '@':
                        self._log("Retrieving followees of %s..." % target[1:])
                        profiles.update([followee['username'] for followee in self.get_followees(target[1:])])
                    elif target[0] == '#':
                        self.download_hashtag(hashtag=target[1:], max_count=max_count, fast_update=fast_update,
                                              filter_func=filter_func)
                    elif target == ":feed":
                        self.download_feed_posts(fast_update=fast_update, max_count=max_count,
                                                 filter_func=filter_func)
                    elif target == ":stories":
                        self.download_stories(fast_update=fast_update)
                    elif target == ":saved":
                        self.download_saved_posts(fast_update=fast_update, max_count=max_count,
                                                  filter_func=filter_func)
                    else:
                        profiles.add(target)
            if len(profiles) > 1:
                self._log("Downloading {} profiles: {}".format(len(profiles), ','.join(profiles)))
            # Iterate through profiles list and download them
            for target in profiles:
                with self._error_catcher(target):
                    try:
                        self.download_profile(target, profile_pic, profile_pic_only, fast_update, stories, stories_only,
                                              filter_func=filter_func)
                    except ProfileNotExistsException as err:
                        if not self.is_logged_in:
                            self._log(err)
                            self._log("Trying again anonymously, helps in case you are just blocked.")
                            with self.anonymous_copy() as anonymous_loader:
                                with self._error_catcher():
                                    anonymous_loader.download_profile(target, profile_pic, profile_pic_only,
                                                                      fast_update, filter_func=filter_func)
                        else:
                            raise err
        except KeyboardInterrupt:
            print("\nInterrupted by user.", file=sys.stderr)
        # Save session if it is useful
        if self.is_logged_in:
            self.save_session_to_file(sessionfile)
        # User might be confused if Instaloader does nothing
        if not profilelist:
            if self.is_logged_in:
                # Instaloader did at least save a session file
                self._log("No targets were specified, thus nothing has been downloaded.")
            else:
                # Instloader did not do anything
                self._log("usage:"+USAGE_STRING)
        if self.error_log:
            print("\nErrors occured:", file=sys.stderr)
            for err in self.error_log:
                print(err, file=sys.stderr)


def main():
    parser = ArgumentParser(description=__doc__, add_help=False, usage=USAGE_STRING,
                            epilog="Report issues at https://github.com/instaloader/instaloader/issues. "
                                   "The complete documentation can be found at "
                                   "https://instaloader.github.io/.")

    g_what = parser.add_argument_group('What to Download',
                                       'Specify a list of profiles or #hashtags. For each of these, Instaloader '
                                       'creates a folder and '
                                       'downloads all posts along with the pictures\'s '
                                       'captions and the current profile picture. '
                                       'If an already-downloaded profile has been renamed, Instaloader automatically '
                                       'finds it by its unique ID and renames the folder likewise.')
    g_what.add_argument('profile', nargs='*', metavar='profile|#hashtag',
                        help='Name of profile or #hashtag to download. '
                             'Alternatively, if --login is given: @<profile> to download all followees of '
                             '<profile>; the special targets '
                             ':feed to download pictures from your feed; '
                             ':stories to download the stories of your followees; or '
                             ':saved to download the posts marked as saved.')
    g_what.add_argument('-P', '--profile-pic-only', action='store_true',
                        help='Only download profile picture.')
    g_what.add_argument('--no-profile-pic', action='store_true',
                        help='Do not download profile picture.')
    g_what.add_argument('-V', '--no-videos', action='store_true',
                        help='Do not download videos.')
    g_what.add_argument('--no-video-thumbnails', action='store_true',
                        help='Do not download thumbnails of videos.')
    g_what.add_argument('-G', '--geotags', action='store_true',
                        help='Download geotags when available. Geotags are stored as a '
                             'text file with the location\'s name and a Google Maps link. '
                             'This requires an additional request to the Instagram '
                             'server for each picture, which is why it is disabled by default.')
    g_what.add_argument('--no-geotags', action='store_true',
                        help='Do not store geotags, even if they can be obtained without any additional request.')
    g_what.add_argument('-C', '--comments', action='store_true',
                        help='Download and update comments for each post. '
                             'This requires an additional request to the Instagram '
                             'server for each post, which is why it is disabled by default.')
    g_what.add_argument('--no-captions', action='store_true',
                        help='Do not store media captions, although no additional request is needed to obtain them.')
    g_what.add_argument('--metadata-json', action='store_true',
                        help='Create a JSON file containing the metadata of each post. This does not include comments '
                             'nor geotags.')
    g_what.add_argument('-s', '--stories', action='store_true',
                        help='Also download stories of each profile that is downloaded. Requires --login.')
    g_what.add_argument('--stories-only', action='store_true',
                        help='Rather than downloading regular posts of each specified profile, only download '
                             'stories. Requires --login. Does not imply --no-profile-pic.')
    g_what.add_argument('--only-if', metavar='filter',
                        help='Expression that, if given, must evaluate to True for each post to be downloaded. Must be '
                             'a syntactically valid python expression. Variables are evaluated to '
                             'instaloader.Post attributes. Example: --only-if=viewer_has_liked.')

    g_stop = parser.add_argument_group('When to Stop Downloading',
                                       'If none of these options are given, Instaloader goes through all pictures '
                                       'matching the specified targets.')
    g_stop.add_argument('-F', '--fast-update', action='store_true',
                        help='For each target, stop when encountering the first already-downloaded picture. This '
                             'flag is recommended when you use Instaloader to update your personal Instagram archive.')
    g_stop.add_argument('-c', '--count',
                        help='Do not attempt to download more than COUNT posts. '
                             'Applies only to #hashtag and :feed.')

    g_login = parser.add_argument_group('Login (Download Private Profiles)',
                                        'Instaloader can login to Instagram. This allows downloading private profiles. '
                                        'To login, pass the --login option. Your session cookie (not your password!) '
                                        'will be saved to a local file to be reused next time you want Instaloader '
                                        'to login.')
    g_login.add_argument('-l', '--login', metavar='YOUR-USERNAME',
                         help='Login name (profile name) for your Instagram account.')
    g_login.add_argument('-f', '--sessionfile',
                         help='Path for loading and storing session key file. '
                              'Defaults to ' + get_default_session_filename("<login_name>"))
    g_login.add_argument('-p', '--password', metavar='YOUR-PASSWORD',
                         help='Password for your Instagram account. Without this option, '
                              'you\'ll be prompted for your password interactively if '
                              'there is not yet a valid session file.')

    g_how = parser.add_argument_group('How to Download')
    g_how.add_argument('--dirname-pattern',
                       help='Name of directory where to store posts. {profile} is replaced by the profile name, '
                            '{target} is replaced by the target you specified, i.e. either :feed, #hashtag or the '
                            'profile name. Defaults to \'{target}\'.')
    g_how.add_argument('--filename-pattern',
                       help='Prefix of filenames. Posts are stored in the directory whose pattern is given with '
                            '--dirname-pattern. {profile} is replaced by the profile name, '
                            '{target} is replaced by the target you specified, i.e. either :feed, #hashtag or the '
                            'profile name. Also, the fields {date} and {shortcode} can be specified. In case of not '
                            'downloading stories, the attributes of the Post class can be used in addition, e.g. '
                            '{post.owner_id} or {post.mediaid}. Defaults to \'{date:%%Y-%%m-%%d_%%H-%%M-%%S}\'.')
    g_how.add_argument('--user-agent',
                       help='User Agent to use for HTTP requests. Defaults to \'{}\'.'.format(default_user_agent()))
    g_how.add_argument('-S', '--no-sleep', action='store_true', help=SUPPRESS)
    g_how.add_argument('--max-connection-attempts', metavar='N', type=int, default=3,
                       help='Maximum number of connection attempts until a request is aborted. Defaults to 3. If a '
                            'connection fails, it can be manually skipped by hitting CTRL+C. Set this to 0 to retry '
                            'infinitely.')

    g_misc = parser.add_argument_group('Miscellaneous Options')
    g_misc.add_argument('-q', '--quiet', action='store_true',
                        help='Disable user interaction, i.e. do not print messages (except errors) and fail '
                             'if login credentials are needed but not given. This makes Instaloader suitable as a '
                             'cron job.')
    g_misc.add_argument('-h', '--help', action='help', help='Show this help message and exit.')
    g_misc.add_argument('--version', action='version', help='Show version number and exit.',
                        version=__version__)

    args = parser.parse_args()
    try:
        if args.login is None and (args.stories or args.stories_only):
            print("--login=USERNAME required to download stories.", file=sys.stderr)
            args.stories = False
            if args.stories_only:
                raise SystemExit(1)

        if ':feed-all' in args.profile or ':feed-liked' in args.profile:
            raise SystemExit(":feed-all and :feed-liked were removed. Use :feed as target and "
                             "eventually --only-if=viewer_has_liked.")

        download_videos = Tristate.always if not args.no_videos else Tristate.no_extra_query
        download_video_thumbnails = Tristate.always if not args.no_video_thumbnails else Tristate.never
        download_comments = Tristate.always if args.comments else Tristate.no_extra_query
        save_captions = Tristate.no_extra_query if not args.no_captions else Tristate.never
        save_metadata = Tristate.always if args.metadata_json else Tristate.never

        if args.geotags and args.no_geotags:
            raise SystemExit("--geotags and --no-geotags given. I am confused and refuse to work.")
        elif args.geotags:
            download_geotags = Tristate.always
        elif args.no_geotags:
            download_geotags = Tristate.never
        else:
            download_geotags = Tristate.no_extra_query

        loader = Instaloader(sleep=not args.no_sleep, quiet=args.quiet,
                             user_agent=args.user_agent,
                             dirname_pattern=args.dirname_pattern, filename_pattern=args.filename_pattern,
                             download_videos=download_videos, download_video_thumbnails=download_video_thumbnails,
                             download_geotags=download_geotags,
                             save_captions=save_captions, download_comments=download_comments,
                             save_metadata=save_metadata, max_connection_attempts=args.max_connection_attempts)
        loader.main(args.profile,
                    username=args.login.lower() if args.login is not None else None,
                    password=args.password,
                    sessionfile=args.sessionfile,
                    max_count=int(args.count) if args.count is not None else None,
                    profile_pic=not args.no_profile_pic,
                    profile_pic_only=args.profile_pic_only,
                    fast_update=args.fast_update,
                    stories=args.stories,
                    stories_only=args.stories_only,
                    filter_str=args.only_if)
    except InstaloaderException as err:
        raise SystemExit("Fatal error: %s" % err)


if __name__ == "__main__":
    main()<|MERGE_RESOLUTION|>--- conflicted
+++ resolved
@@ -601,7 +601,6 @@
     always = 2
 
 
-<<<<<<< HEAD
 def _requires_login(func: Callable) -> Callable:
     """Decorator to raise an exception if herewith-decorated function is called without being logged in"""
     @wraps(func)
@@ -612,14 +611,14 @@
     # pylint:disable=no-member
     call.__doc__ += ":raises LoginRequiredException: If called without being logged in.\n"
     return call
-=======
+
+
 class _PathPattern(str):
     """Class overriding :meth:`str.format` for character substitution in paths for Windows, see issue #84."""
 
     def format(self, *args: Any, **kwargs: Any) -> str:
         ret = super().format(*args, **kwargs)
         return ret.replace(':', '\ua789') if platform.system() == 'Windows' else ret
->>>>>>> 6764cd96
 
 
 class Instaloader:
@@ -1669,7 +1668,7 @@
         if self.is_logged_in:
             self.save_session_to_file(sessionfile)
         # User might be confused if Instaloader does nothing
-        if not profilelist:
+        if not targetlist:
             if self.is_logged_in:
                 # Instaloader did at least save a session file
                 self._log("No targets were specified, thus nothing has been downloaded.")
